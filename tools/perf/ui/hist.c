#include <math.h>
#include <linux/compiler.h>

#include "../util/hist.h"
#include "../util/util.h"
#include "../util/sort.h"
#include "../util/evsel.h"

/* hist period print (hpp) functions */

#define hpp__call_print_fn(hpp, fn, fmt, ...)			\
({								\
	int __ret = fn(hpp, fmt, ##__VA_ARGS__);		\
	advance_hpp(hpp, __ret);				\
	__ret;							\
})

int __hpp__fmt(struct perf_hpp *hpp, struct hist_entry *he,
	       hpp_field_fn get_field, const char *fmt,
	       hpp_snprint_fn print_fn, bool fmt_percent)
{
	int ret;
	struct hists *hists = he->hists;
	struct perf_evsel *evsel = hists_to_evsel(hists);
	char *buf = hpp->buf;
	size_t size = hpp->size;

	if (fmt_percent) {
		double percent = 0.0;
		u64 total = hists__total_period(hists);

		if (total)
			percent = 100.0 * get_field(he) / total;

		ret = hpp__call_print_fn(hpp, print_fn, fmt, percent);
	} else
		ret = hpp__call_print_fn(hpp, print_fn, fmt, get_field(he));

	if (perf_evsel__is_group_event(evsel)) {
		int prev_idx, idx_delta;
		struct hist_entry *pair;
		int nr_members = evsel->nr_members;

		prev_idx = perf_evsel__group_idx(evsel);

		list_for_each_entry(pair, &he->pairs.head, pairs.node) {
			u64 period = get_field(pair);
			u64 total = hists__total_period(pair->hists);

			if (!total)
				continue;

			evsel = hists_to_evsel(pair->hists);
			idx_delta = perf_evsel__group_idx(evsel) - prev_idx - 1;

			while (idx_delta--) {
				/*
				 * zero-fill group members in the middle which
				 * have no sample
				 */
				if (fmt_percent) {
					ret += hpp__call_print_fn(hpp, print_fn,
								  fmt, 0.0);
				} else {
					ret += hpp__call_print_fn(hpp, print_fn,
								  fmt, 0ULL);
				}
			}

			if (fmt_percent) {
				ret += hpp__call_print_fn(hpp, print_fn, fmt,
							  100.0 * period / total);
			} else {
				ret += hpp__call_print_fn(hpp, print_fn, fmt,
							  period);
			}

			prev_idx = perf_evsel__group_idx(evsel);
		}

		idx_delta = nr_members - prev_idx - 1;

		while (idx_delta--) {
			/*
			 * zero-fill group members at last which have no sample
			 */
			if (fmt_percent) {
				ret += hpp__call_print_fn(hpp, print_fn,
							  fmt, 0.0);
			} else {
				ret += hpp__call_print_fn(hpp, print_fn,
							  fmt, 0ULL);
			}
		}
	}

	/*
	 * Restore original buf and size as it's where caller expects
	 * the result will be saved.
	 */
	hpp->buf = buf;
	hpp->size = size;

	return ret;
}

<<<<<<< HEAD
=======
int __hpp__fmt_acc(struct perf_hpp *hpp, struct hist_entry *he,
		   hpp_field_fn get_field, const char *fmt,
		   hpp_snprint_fn print_fn, bool fmt_percent)
{
	if (!symbol_conf.cumulate_callchain) {
		return snprintf(hpp->buf, hpp->size, "%*s",
				fmt_percent ? 8 : 12, "N/A");
	}

	return __hpp__fmt(hpp, he, get_field, fmt, print_fn, fmt_percent);
}

>>>>>>> 82b89778
static int field_cmp(u64 field_a, u64 field_b)
{
	if (field_a > field_b)
		return 1;
	if (field_a < field_b)
		return -1;
	return 0;
}

static int __hpp__sort(struct hist_entry *a, struct hist_entry *b,
		       hpp_field_fn get_field)
{
	s64 ret;
	int i, nr_members;
	struct perf_evsel *evsel;
	struct hist_entry *pair;
	u64 *fields_a, *fields_b;

	ret = field_cmp(get_field(a), get_field(b));
	if (ret || !symbol_conf.event_group)
		return ret;

	evsel = hists_to_evsel(a->hists);
	if (!perf_evsel__is_group_event(evsel))
		return ret;

	nr_members = evsel->nr_members;
	fields_a = calloc(sizeof(*fields_a), nr_members);
	fields_b = calloc(sizeof(*fields_b), nr_members);

	if (!fields_a || !fields_b)
		goto out;

	list_for_each_entry(pair, &a->pairs.head, pairs.node) {
		evsel = hists_to_evsel(pair->hists);
		fields_a[perf_evsel__group_idx(evsel)] = get_field(pair);
	}

	list_for_each_entry(pair, &b->pairs.head, pairs.node) {
		evsel = hists_to_evsel(pair->hists);
		fields_b[perf_evsel__group_idx(evsel)] = get_field(pair);
	}

	for (i = 1; i < nr_members; i++) {
		ret = field_cmp(fields_a[i], fields_b[i]);
		if (ret)
			break;
	}

out:
	free(fields_a);
	free(fields_b);

	return ret;
}

<<<<<<< HEAD
=======
static int __hpp__sort_acc(struct hist_entry *a, struct hist_entry *b,
			   hpp_field_fn get_field)
{
	s64 ret = 0;

	if (symbol_conf.cumulate_callchain) {
		/*
		 * Put caller above callee when they have equal period.
		 */
		ret = field_cmp(get_field(a), get_field(b));
		if (ret)
			return ret;

		ret = b->callchain->max_depth - a->callchain->max_depth;
	}
	return ret;
}

>>>>>>> 82b89778
#define __HPP_HEADER_FN(_type, _str, _min_width, _unit_width) 		\
static int hpp__header_##_type(struct perf_hpp_fmt *fmt __maybe_unused,	\
			       struct perf_hpp *hpp,			\
			       struct perf_evsel *evsel)		\
{									\
	int len = _min_width;						\
									\
	if (symbol_conf.event_group)					\
		len = max(len, evsel->nr_members * _unit_width);	\
									\
	return scnprintf(hpp->buf, hpp->size, "%*s", len, _str);	\
}

#define __HPP_WIDTH_FN(_type, _min_width, _unit_width) 			\
static int hpp__width_##_type(struct perf_hpp_fmt *fmt __maybe_unused,	\
			      struct perf_hpp *hpp __maybe_unused,	\
			      struct perf_evsel *evsel)			\
{									\
	int len = _min_width;						\
									\
	if (symbol_conf.event_group)					\
		len = max(len, evsel->nr_members * _unit_width);	\
									\
	return len;							\
}

static int hpp_color_scnprintf(struct perf_hpp *hpp, const char *fmt, ...)
{
	va_list args;
	ssize_t ssize = hpp->size;
	double percent;
	int ret;

	va_start(args, fmt);
	percent = va_arg(args, double);
	ret = value_color_snprintf(hpp->buf, hpp->size, fmt, percent);
	va_end(args);

	return (ret >= ssize) ? (ssize - 1) : ret;
}

static int hpp_entry_scnprintf(struct perf_hpp *hpp, const char *fmt, ...)
{
	va_list args;
	ssize_t ssize = hpp->size;
	int ret;

	va_start(args, fmt);
	ret = vsnprintf(hpp->buf, hpp->size, fmt, args);
	va_end(args);

	return (ret >= ssize) ? (ssize - 1) : ret;
}

#define __HPP_COLOR_PERCENT_FN(_type, _field)					\
static u64 he_get_##_field(struct hist_entry *he)				\
{										\
	return he->stat._field;							\
}										\
										\
static int hpp__color_##_type(struct perf_hpp_fmt *fmt __maybe_unused,		\
			      struct perf_hpp *hpp, struct hist_entry *he) 	\
{										\
	return __hpp__fmt(hpp, he, he_get_##_field, " %6.2f%%",			\
			  hpp_color_scnprintf, true);				\
}

#define __HPP_ENTRY_PERCENT_FN(_type, _field)					\
static int hpp__entry_##_type(struct perf_hpp_fmt *_fmt __maybe_unused,		\
			      struct perf_hpp *hpp, struct hist_entry *he) 	\
{										\
	const char *fmt = symbol_conf.field_sep ? " %.2f" : " %6.2f%%";		\
	return __hpp__fmt(hpp, he, he_get_##_field, fmt,			\
			  hpp_entry_scnprintf, true);				\
}

#define __HPP_SORT_FN(_type, _field)						\
static int64_t hpp__sort_##_type(struct hist_entry *a, struct hist_entry *b)	\
{										\
	return __hpp__sort(a, b, he_get_##_field);				\
}

<<<<<<< HEAD
=======
#define __HPP_COLOR_ACC_PERCENT_FN(_type, _field)				\
static u64 he_get_acc_##_field(struct hist_entry *he)				\
{										\
	return he->stat_acc->_field;						\
}										\
										\
static int hpp__color_##_type(struct perf_hpp_fmt *fmt __maybe_unused,		\
			      struct perf_hpp *hpp, struct hist_entry *he) 	\
{										\
	return __hpp__fmt_acc(hpp, he, he_get_acc_##_field, " %6.2f%%",		\
			      hpp_color_scnprintf, true);			\
}

#define __HPP_ENTRY_ACC_PERCENT_FN(_type, _field)				\
static int hpp__entry_##_type(struct perf_hpp_fmt *_fmt __maybe_unused,		\
			      struct perf_hpp *hpp, struct hist_entry *he) 	\
{										\
	const char *fmt = symbol_conf.field_sep ? " %.2f" : " %6.2f%%";		\
	return __hpp__fmt_acc(hpp, he, he_get_acc_##_field, fmt,		\
			      hpp_entry_scnprintf, true);			\
}

#define __HPP_SORT_ACC_FN(_type, _field)					\
static int64_t hpp__sort_##_type(struct hist_entry *a, struct hist_entry *b)	\
{										\
	return __hpp__sort_acc(a, b, he_get_acc_##_field);			\
}

>>>>>>> 82b89778
#define __HPP_ENTRY_RAW_FN(_type, _field)					\
static u64 he_get_raw_##_field(struct hist_entry *he)				\
{										\
	return he->stat._field;							\
}										\
										\
static int hpp__entry_##_type(struct perf_hpp_fmt *_fmt __maybe_unused,		\
			      struct perf_hpp *hpp, struct hist_entry *he) 	\
{										\
	const char *fmt = symbol_conf.field_sep ? " %"PRIu64 : " %11"PRIu64;	\
	return __hpp__fmt(hpp, he, he_get_raw_##_field, fmt,			\
			  hpp_entry_scnprintf, false);				\
}

#define __HPP_SORT_RAW_FN(_type, _field)					\
static int64_t hpp__sort_##_type(struct hist_entry *a, struct hist_entry *b)	\
{										\
	return __hpp__sort(a, b, he_get_raw_##_field);				\
}


#define HPP_PERCENT_FNS(_type, _str, _field, _min_width, _unit_width)	\
__HPP_HEADER_FN(_type, _str, _min_width, _unit_width)			\
__HPP_WIDTH_FN(_type, _min_width, _unit_width)				\
__HPP_COLOR_PERCENT_FN(_type, _field)					\
__HPP_ENTRY_PERCENT_FN(_type, _field)					\
__HPP_SORT_FN(_type, _field)
<<<<<<< HEAD
=======

#define HPP_PERCENT_ACC_FNS(_type, _str, _field, _min_width, _unit_width)\
__HPP_HEADER_FN(_type, _str, _min_width, _unit_width)			\
__HPP_WIDTH_FN(_type, _min_width, _unit_width)				\
__HPP_COLOR_ACC_PERCENT_FN(_type, _field)				\
__HPP_ENTRY_ACC_PERCENT_FN(_type, _field)				\
__HPP_SORT_ACC_FN(_type, _field)
>>>>>>> 82b89778

#define HPP_RAW_FNS(_type, _str, _field, _min_width, _unit_width)	\
__HPP_HEADER_FN(_type, _str, _min_width, _unit_width)			\
__HPP_WIDTH_FN(_type, _min_width, _unit_width)				\
__HPP_ENTRY_RAW_FN(_type, _field)					\
__HPP_SORT_RAW_FN(_type, _field)

__HPP_HEADER_FN(overhead_self, "Self", 8, 8)

HPP_PERCENT_FNS(overhead, "Overhead", period, 8, 8)
HPP_PERCENT_FNS(overhead_sys, "sys", period_sys, 8, 8)
HPP_PERCENT_FNS(overhead_us, "usr", period_us, 8, 8)
HPP_PERCENT_FNS(overhead_guest_sys, "guest sys", period_guest_sys, 9, 8)
HPP_PERCENT_FNS(overhead_guest_us, "guest usr", period_guest_us, 9, 8)
HPP_PERCENT_ACC_FNS(overhead_acc, "Children", period, 8, 8)

HPP_RAW_FNS(samples, "Samples", nr_events, 12, 12)
HPP_RAW_FNS(period, "Period", period, 12, 12)

static int64_t hpp__nop_cmp(struct hist_entry *a __maybe_unused,
			    struct hist_entry *b __maybe_unused)
{
	return 0;
}

#define HPP__COLOR_PRINT_FNS(_name)			\
	{						\
		.header	= hpp__header_ ## _name,	\
		.width	= hpp__width_ ## _name,		\
		.color	= hpp__color_ ## _name,		\
		.entry	= hpp__entry_ ## _name,		\
		.cmp	= hpp__nop_cmp,			\
		.collapse = hpp__nop_cmp,		\
		.sort	= hpp__sort_ ## _name,		\
<<<<<<< HEAD
=======
	}

#define HPP__COLOR_ACC_PRINT_FNS(_name)			\
	{						\
		.header	= hpp__header_ ## _name,	\
		.width	= hpp__width_ ## _name,		\
		.color	= hpp__color_ ## _name,		\
		.entry	= hpp__entry_ ## _name,		\
		.cmp	= hpp__nop_cmp,			\
		.collapse = hpp__nop_cmp,		\
		.sort	= hpp__sort_ ## _name,		\
>>>>>>> 82b89778
	}

#define HPP__PRINT_FNS(_name)				\
	{						\
		.header	= hpp__header_ ## _name,	\
		.width	= hpp__width_ ## _name,		\
		.entry	= hpp__entry_ ## _name,		\
		.cmp	= hpp__nop_cmp,			\
		.collapse = hpp__nop_cmp,		\
		.sort	= hpp__sort_ ## _name,		\
	}

struct perf_hpp_fmt perf_hpp__format[] = {
	HPP__COLOR_PRINT_FNS(overhead),
	HPP__COLOR_PRINT_FNS(overhead_sys),
	HPP__COLOR_PRINT_FNS(overhead_us),
	HPP__COLOR_PRINT_FNS(overhead_guest_sys),
	HPP__COLOR_PRINT_FNS(overhead_guest_us),
	HPP__COLOR_ACC_PRINT_FNS(overhead_acc),
	HPP__PRINT_FNS(samples),
	HPP__PRINT_FNS(period)
};

LIST_HEAD(perf_hpp__list);
LIST_HEAD(perf_hpp__sort_list);


#undef HPP__COLOR_PRINT_FNS
#undef HPP__COLOR_ACC_PRINT_FNS
#undef HPP__PRINT_FNS

#undef HPP_PERCENT_FNS
#undef HPP_PERCENT_ACC_FNS
#undef HPP_RAW_FNS

#undef __HPP_HEADER_FN
#undef __HPP_WIDTH_FN
#undef __HPP_COLOR_PERCENT_FN
#undef __HPP_ENTRY_PERCENT_FN
#undef __HPP_COLOR_ACC_PERCENT_FN
#undef __HPP_ENTRY_ACC_PERCENT_FN
#undef __HPP_ENTRY_RAW_FN
#undef __HPP_SORT_FN
#undef __HPP_SORT_ACC_FN
#undef __HPP_SORT_RAW_FN


void perf_hpp__init(void)
{
	struct list_head *list;
	int i;

	for (i = 0; i < PERF_HPP__MAX_INDEX; i++) {
		struct perf_hpp_fmt *fmt = &perf_hpp__format[i];

		INIT_LIST_HEAD(&fmt->list);

		/* sort_list may be linked by setup_sorting() */
		if (fmt->sort_list.next == NULL)
			INIT_LIST_HEAD(&fmt->sort_list);
	}

	/*
	 * If user specified field order, no need to setup default fields.
	 */
	if (field_order)
		return;

<<<<<<< HEAD
=======
	if (symbol_conf.cumulate_callchain) {
		perf_hpp__column_enable(PERF_HPP__OVERHEAD_ACC);

		perf_hpp__format[PERF_HPP__OVERHEAD].header =
						hpp__header_overhead_self;
	}

>>>>>>> 82b89778
	perf_hpp__column_enable(PERF_HPP__OVERHEAD);

	if (symbol_conf.show_cpu_utilization) {
		perf_hpp__column_enable(PERF_HPP__OVERHEAD_SYS);
		perf_hpp__column_enable(PERF_HPP__OVERHEAD_US);

		if (perf_guest) {
			perf_hpp__column_enable(PERF_HPP__OVERHEAD_GUEST_SYS);
			perf_hpp__column_enable(PERF_HPP__OVERHEAD_GUEST_US);
		}
	}

	if (symbol_conf.show_nr_samples)
		perf_hpp__column_enable(PERF_HPP__SAMPLES);

	if (symbol_conf.show_total_period)
		perf_hpp__column_enable(PERF_HPP__PERIOD);

	/* prepend overhead field for backward compatiblity.  */
	list = &perf_hpp__format[PERF_HPP__OVERHEAD].sort_list;
	if (list_empty(list))
		list_add(list, &perf_hpp__sort_list);
<<<<<<< HEAD
=======

	if (symbol_conf.cumulate_callchain) {
		list = &perf_hpp__format[PERF_HPP__OVERHEAD_ACC].sort_list;
		if (list_empty(list))
			list_add(list, &perf_hpp__sort_list);
	}
>>>>>>> 82b89778
}

void perf_hpp__column_register(struct perf_hpp_fmt *format)
{
	list_add_tail(&format->list, &perf_hpp__list);
}

<<<<<<< HEAD
=======
void perf_hpp__column_unregister(struct perf_hpp_fmt *format)
{
	list_del(&format->list);
}

>>>>>>> 82b89778
void perf_hpp__register_sort_field(struct perf_hpp_fmt *format)
{
	list_add_tail(&format->sort_list, &perf_hpp__sort_list);
}

void perf_hpp__column_enable(unsigned col)
{
	BUG_ON(col >= PERF_HPP__MAX_INDEX);
	perf_hpp__column_register(&perf_hpp__format[col]);
}

<<<<<<< HEAD
void perf_hpp__setup_output_field(void)
{
	struct perf_hpp_fmt *fmt;

=======
void perf_hpp__column_disable(unsigned col)
{
	BUG_ON(col >= PERF_HPP__MAX_INDEX);
	perf_hpp__column_unregister(&perf_hpp__format[col]);
}

void perf_hpp__cancel_cumulate(void)
{
	if (field_order)
		return;

	perf_hpp__column_disable(PERF_HPP__OVERHEAD_ACC);
	perf_hpp__format[PERF_HPP__OVERHEAD].header = hpp__header_overhead;
}

void perf_hpp__setup_output_field(void)
{
	struct perf_hpp_fmt *fmt;

>>>>>>> 82b89778
	/* append sort keys to output field */
	perf_hpp__for_each_sort_list(fmt) {
		if (!list_empty(&fmt->list))
			continue;

		/*
		 * sort entry fields are dynamically created,
		 * so they can share a same sort key even though
		 * the list is empty.
		 */
		if (perf_hpp__is_sort_entry(fmt)) {
			struct perf_hpp_fmt *pos;

			perf_hpp__for_each_format(pos) {
				if (perf_hpp__same_sort_entry(pos, fmt))
					goto next;
			}
		}

		perf_hpp__column_register(fmt);
next:
		continue;
	}
}

void perf_hpp__append_sort_keys(void)
{
	struct perf_hpp_fmt *fmt;

	/* append output fields to sort keys */
	perf_hpp__for_each_format(fmt) {
		if (!list_empty(&fmt->sort_list))
			continue;

		/*
		 * sort entry fields are dynamically created,
		 * so they can share a same sort key even though
		 * the list is empty.
		 */
		if (perf_hpp__is_sort_entry(fmt)) {
			struct perf_hpp_fmt *pos;

			perf_hpp__for_each_sort_list(pos) {
				if (perf_hpp__same_sort_entry(pos, fmt))
					goto next;
			}
		}

		perf_hpp__register_sort_field(fmt);
next:
		continue;
	}
}

void perf_hpp__reset_output_field(void)
{
	struct perf_hpp_fmt *fmt, *tmp;

	/* reset output fields */
	perf_hpp__for_each_format_safe(fmt, tmp) {
		list_del_init(&fmt->list);
		list_del_init(&fmt->sort_list);
	}

	/* reset sort keys */
	perf_hpp__for_each_sort_list_safe(fmt, tmp) {
		list_del_init(&fmt->list);
		list_del_init(&fmt->sort_list);
	}
}

/*
 * See hists__fprintf to match the column widths
 */
unsigned int hists__sort_list_width(struct hists *hists)
{
	struct perf_hpp_fmt *fmt;
	int ret = 0;
	bool first = true;
	struct perf_hpp dummy_hpp;

	perf_hpp__for_each_format(fmt) {
		if (perf_hpp__should_skip(fmt))
			continue;

		if (first)
			first = false;
		else
			ret += 2;

		ret += fmt->width(fmt, &dummy_hpp, hists_to_evsel(hists));
	}

	if (verbose && sort__has_sym) /* Addr + origin */
		ret += 3 + BITS_PER_LONG / 4;

	return ret;
}<|MERGE_RESOLUTION|>--- conflicted
+++ resolved
@@ -104,8 +104,6 @@
 	return ret;
 }
 
-<<<<<<< HEAD
-=======
 int __hpp__fmt_acc(struct perf_hpp *hpp, struct hist_entry *he,
 		   hpp_field_fn get_field, const char *fmt,
 		   hpp_snprint_fn print_fn, bool fmt_percent)
@@ -118,7 +116,6 @@
 	return __hpp__fmt(hpp, he, get_field, fmt, print_fn, fmt_percent);
 }
 
->>>>>>> 82b89778
 static int field_cmp(u64 field_a, u64 field_b)
 {
 	if (field_a > field_b)
@@ -175,8 +172,6 @@
 	return ret;
 }
 
-<<<<<<< HEAD
-=======
 static int __hpp__sort_acc(struct hist_entry *a, struct hist_entry *b,
 			   hpp_field_fn get_field)
 {
@@ -195,7 +190,6 @@
 	return ret;
 }
 
->>>>>>> 82b89778
 #define __HPP_HEADER_FN(_type, _str, _min_width, _unit_width) 		\
 static int hpp__header_##_type(struct perf_hpp_fmt *fmt __maybe_unused,	\
 			       struct perf_hpp *hpp,			\
@@ -278,8 +272,6 @@
 	return __hpp__sort(a, b, he_get_##_field);				\
 }
 
-<<<<<<< HEAD
-=======
 #define __HPP_COLOR_ACC_PERCENT_FN(_type, _field)				\
 static u64 he_get_acc_##_field(struct hist_entry *he)				\
 {										\
@@ -308,7 +300,6 @@
 	return __hpp__sort_acc(a, b, he_get_acc_##_field);			\
 }
 
->>>>>>> 82b89778
 #define __HPP_ENTRY_RAW_FN(_type, _field)					\
 static u64 he_get_raw_##_field(struct hist_entry *he)				\
 {										\
@@ -336,8 +327,6 @@
 __HPP_COLOR_PERCENT_FN(_type, _field)					\
 __HPP_ENTRY_PERCENT_FN(_type, _field)					\
 __HPP_SORT_FN(_type, _field)
-<<<<<<< HEAD
-=======
 
 #define HPP_PERCENT_ACC_FNS(_type, _str, _field, _min_width, _unit_width)\
 __HPP_HEADER_FN(_type, _str, _min_width, _unit_width)			\
@@ -345,7 +334,6 @@
 __HPP_COLOR_ACC_PERCENT_FN(_type, _field)				\
 __HPP_ENTRY_ACC_PERCENT_FN(_type, _field)				\
 __HPP_SORT_ACC_FN(_type, _field)
->>>>>>> 82b89778
 
 #define HPP_RAW_FNS(_type, _str, _field, _min_width, _unit_width)	\
 __HPP_HEADER_FN(_type, _str, _min_width, _unit_width)			\
@@ -380,8 +368,6 @@
 		.cmp	= hpp__nop_cmp,			\
 		.collapse = hpp__nop_cmp,		\
 		.sort	= hpp__sort_ ## _name,		\
-<<<<<<< HEAD
-=======
 	}
 
 #define HPP__COLOR_ACC_PRINT_FNS(_name)			\
@@ -393,7 +379,6 @@
 		.cmp	= hpp__nop_cmp,			\
 		.collapse = hpp__nop_cmp,		\
 		.sort	= hpp__sort_ ## _name,		\
->>>>>>> 82b89778
 	}
 
 #define HPP__PRINT_FNS(_name)				\
@@ -462,8 +447,6 @@
 	if (field_order)
 		return;
 
-<<<<<<< HEAD
-=======
 	if (symbol_conf.cumulate_callchain) {
 		perf_hpp__column_enable(PERF_HPP__OVERHEAD_ACC);
 
@@ -471,7 +454,6 @@
 						hpp__header_overhead_self;
 	}
 
->>>>>>> 82b89778
 	perf_hpp__column_enable(PERF_HPP__OVERHEAD);
 
 	if (symbol_conf.show_cpu_utilization) {
@@ -494,15 +476,12 @@
 	list = &perf_hpp__format[PERF_HPP__OVERHEAD].sort_list;
 	if (list_empty(list))
 		list_add(list, &perf_hpp__sort_list);
-<<<<<<< HEAD
-=======
 
 	if (symbol_conf.cumulate_callchain) {
 		list = &perf_hpp__format[PERF_HPP__OVERHEAD_ACC].sort_list;
 		if (list_empty(list))
 			list_add(list, &perf_hpp__sort_list);
 	}
->>>>>>> 82b89778
 }
 
 void perf_hpp__column_register(struct perf_hpp_fmt *format)
@@ -510,14 +489,11 @@
 	list_add_tail(&format->list, &perf_hpp__list);
 }
 
-<<<<<<< HEAD
-=======
 void perf_hpp__column_unregister(struct perf_hpp_fmt *format)
 {
 	list_del(&format->list);
 }
 
->>>>>>> 82b89778
 void perf_hpp__register_sort_field(struct perf_hpp_fmt *format)
 {
 	list_add_tail(&format->sort_list, &perf_hpp__sort_list);
@@ -529,12 +505,6 @@
 	perf_hpp__column_register(&perf_hpp__format[col]);
 }
 
-<<<<<<< HEAD
-void perf_hpp__setup_output_field(void)
-{
-	struct perf_hpp_fmt *fmt;
-
-=======
 void perf_hpp__column_disable(unsigned col)
 {
 	BUG_ON(col >= PERF_HPP__MAX_INDEX);
@@ -554,7 +524,6 @@
 {
 	struct perf_hpp_fmt *fmt;
 
->>>>>>> 82b89778
 	/* append sort keys to output field */
 	perf_hpp__for_each_sort_list(fmt) {
 		if (!list_empty(&fmt->list))
