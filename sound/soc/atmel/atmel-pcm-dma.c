/*
 * atmel-pcm-dma.c  --  ALSA PCM DMA support for the Atmel SoC.
 *
 *  Copyright (C) 2012 Atmel
 *
 * Author: Bo Shen <voice.shen@atmel.com>
 *
 * Based on atmel-pcm by:
 * Sedji Gaouaou <sedji.gaouaou@atmel.com>
 * Copyright 2008 Atmel
 *
 * This program is free software; you can redistribute it and/or modify
 * it under the terms of the GNU General Public License as published by
 * the Free Software Foundation; either version 2 of the License, or
 * (at your option) any later version.
 *
 * This program is distributed in the hope that it will be useful,
 * but WITHOUT ANY WARRANTY; without even the implied warranty of
 * MERCHANTABILITY or FITNESS FOR A PARTICULAR PURPOSE.  See the
 * GNU General Public License for more details.
 *
 * You should have received a copy of the GNU General Public License
 * along with this program; if not, write to the Free Software
 * Foundation, Inc., 59 Temple Place, Suite 330, Boston, MA  02111-1307  USA
 */

#include <linux/module.h>
#include <linux/init.h>
#include <linux/platform_device.h>
#include <linux/slab.h>
#include <linux/dma-mapping.h>
#include <linux/dmaengine.h>
#include <linux/atmel-ssc.h>
#include <linux/platform_data/dma-atmel.h>

#include <sound/core.h>
#include <sound/pcm.h>
#include <sound/pcm_params.h>
#include <sound/soc.h>
#include <sound/dmaengine_pcm.h>

#include "atmel-pcm.h"

/*--------------------------------------------------------------------------*\
 * Hardware definition
\*--------------------------------------------------------------------------*/
static const struct snd_pcm_hardware atmel_pcm_dma_hardware = {
	.info			= SNDRV_PCM_INFO_MMAP |
				  SNDRV_PCM_INFO_MMAP_VALID |
				  SNDRV_PCM_INFO_INTERLEAVED |
				  SNDRV_PCM_INFO_RESUME |
				  SNDRV_PCM_INFO_PAUSE,
	.formats		= SNDRV_PCM_FMTBIT_S16_LE,
	.period_bytes_min	= 256,		/* lighting DMA overhead */
	.period_bytes_max	= 2 * 0xffff,	/* if 2 bytes format */
	.periods_min		= 8,
	.periods_max		= 1024,		/* no limit */
	.buffer_bytes_max	= ATMEL_SSC_DMABUF_SIZE,
};

/**
 * atmel_pcm_dma_irq: SSC interrupt handler for DMAENGINE enabled SSC
 *
 * We use DMAENGINE to send/receive data to/from SSC so this ISR is only to
 * check if any overrun occured.
 */
static void atmel_pcm_dma_irq(u32 ssc_sr,
	struct snd_pcm_substream *substream)
{
	struct snd_soc_pcm_runtime *rtd = substream->private_data;
	struct atmel_pcm_dma_params *prtd;

	prtd = snd_soc_dai_get_dma_data(rtd->cpu_dai, substream);

	if (ssc_sr & prtd->mask->ssc_error) {
		if (snd_pcm_running(substream))
			pr_warn("atmel-pcm: buffer %s on %s (SSC_SR=%#x)\n",
				substream->stream == SNDRV_PCM_STREAM_PLAYBACK
				? "underrun" : "overrun", prtd->name,
				ssc_sr);

		/* stop RX and capture: will be enabled again at restart */
		ssc_writex(prtd->ssc->regs, SSC_CR, prtd->mask->ssc_disable);
		snd_pcm_stop(substream, SNDRV_PCM_STATE_XRUN);

		/* now drain RHR and read status to remove xrun condition */
		ssc_readx(prtd->ssc->regs, SSC_RHR);
		ssc_readx(prtd->ssc->regs, SSC_SR);
	}
}

/*--------------------------------------------------------------------------*\
 * DMAENGINE operations
\*--------------------------------------------------------------------------*/
static bool filter(struct dma_chan *chan, void *slave)
{
	struct at_dma_slave *sl = slave;

	if (sl->dma_dev == chan->device->dev) {
		chan->private = sl;
		return true;
	} else {
		return false;
	}
}

static int atmel_pcm_configure_dma(struct snd_pcm_substream *substream,
	struct snd_pcm_hw_params *params, struct atmel_pcm_dma_params *prtd)
{
	struct ssc_device *ssc;
	struct dma_chan *dma_chan;
	struct dma_slave_config slave_config;
	int ret;

	ssc = prtd->ssc;

	ret = snd_hwparams_to_dma_slave_config(substream, params,
			&slave_config);
	if (ret) {
		pr_err("atmel-pcm: hwparams to dma slave configure failed\n");
		return ret;
	}

	if (substream->stream == SNDRV_PCM_STREAM_PLAYBACK) {
		slave_config.dst_addr = (dma_addr_t)ssc->phybase + SSC_THR;
		slave_config.dst_maxburst = 1;
	} else {
		slave_config.src_addr = (dma_addr_t)ssc->phybase + SSC_RHR;
		slave_config.src_maxburst = 1;
	}

	dma_chan = snd_dmaengine_pcm_get_chan(substream);
	if (dmaengine_slave_config(dma_chan, &slave_config)) {
		pr_err("atmel-pcm: failed to configure dma channel\n");
		ret = -EBUSY;
		return ret;
	}

	return 0;
}

static int atmel_pcm_hw_params(struct snd_pcm_substream *substream,
	struct snd_pcm_hw_params *params)
{
	struct snd_soc_pcm_runtime *rtd = substream->private_data;
	struct atmel_pcm_dma_params *prtd;
	struct ssc_device *ssc;
	struct at_dma_slave *sdata = NULL;
	int ret;

	snd_pcm_set_runtime_buffer(substream, &substream->dma_buffer);

	prtd = snd_soc_dai_get_dma_data(rtd->cpu_dai, substream);
	ssc = prtd->ssc;
	if (ssc->pdev)
		sdata = ssc->pdev->dev.platform_data;

	ret = snd_dmaengine_pcm_open_request_chan(substream, filter, sdata);
	if (ret) {
		pr_err("atmel-pcm: dmaengine pcm open failed\n");
		return -EINVAL;
	}

	ret = atmel_pcm_configure_dma(substream, params, prtd);
	if (ret) {
		pr_err("atmel-pcm: failed to configure dmai\n");
		goto err;
	}

	prtd->dma_intr_handler = atmel_pcm_dma_irq;

	return 0;
err:
	snd_dmaengine_pcm_close_release_chan(substream);
	return ret;
}

static int atmel_pcm_dma_prepare(struct snd_pcm_substream *substream)
{
	struct snd_soc_pcm_runtime *rtd = substream->private_data;
	struct atmel_pcm_dma_params *prtd;

	prtd = snd_soc_dai_get_dma_data(rtd->cpu_dai, substream);

	ssc_writex(prtd->ssc->regs, SSC_IER, prtd->mask->ssc_error);
	ssc_writex(prtd->ssc->regs, SSC_CR, prtd->mask->ssc_enable);

	return 0;
}

static int atmel_pcm_open(struct snd_pcm_substream *substream)
{
	snd_soc_set_runtime_hwparams(substream, &atmel_pcm_dma_hardware);

	return 0;
}

static struct snd_pcm_ops atmel_pcm_ops = {
	.open		= atmel_pcm_open,
<<<<<<< HEAD
	.close		= snd_dmaengine_pcm_close,
=======
	.close		= snd_dmaengine_pcm_close_release_chan,
>>>>>>> 6f1fd93e
	.ioctl		= snd_pcm_lib_ioctl,
	.hw_params	= atmel_pcm_hw_params,
	.prepare	= atmel_pcm_dma_prepare,
	.trigger	= snd_dmaengine_pcm_trigger,
	.pointer	= snd_dmaengine_pcm_pointer_no_residue,
	.mmap		= atmel_pcm_mmap,
};

static struct snd_soc_platform_driver atmel_soc_platform = {
	.ops		= &atmel_pcm_ops,
	.pcm_new	= atmel_pcm_new,
	.pcm_free	= atmel_pcm_free,
};

int atmel_pcm_dma_platform_register(struct device *dev)
{
	return snd_soc_register_platform(dev, &atmel_soc_platform);
}
EXPORT_SYMBOL(atmel_pcm_dma_platform_register);

void atmel_pcm_dma_platform_unregister(struct device *dev)
{
	snd_soc_unregister_platform(dev);
}
EXPORT_SYMBOL(atmel_pcm_dma_platform_unregister);

MODULE_AUTHOR("Bo Shen <voice.shen@atmel.com>");
MODULE_DESCRIPTION("Atmel DMA based PCM module");
MODULE_LICENSE("GPL");<|MERGE_RESOLUTION|>--- conflicted
+++ resolved
@@ -197,11 +197,7 @@
 
 static struct snd_pcm_ops atmel_pcm_ops = {
 	.open		= atmel_pcm_open,
-<<<<<<< HEAD
-	.close		= snd_dmaengine_pcm_close,
-=======
 	.close		= snd_dmaengine_pcm_close_release_chan,
->>>>>>> 6f1fd93e
 	.ioctl		= snd_pcm_lib_ioctl,
 	.hw_params	= atmel_pcm_hw_params,
 	.prepare	= atmel_pcm_dma_prepare,
