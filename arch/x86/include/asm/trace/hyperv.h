--- conflicted
+++ resolved
@@ -28,7 +28,20 @@
 		      __entry->addr, __entry->end)
 	);
 
-<<<<<<< HEAD
+TRACE_EVENT(hyperv_nested_flush_guest_mapping,
+	    TP_PROTO(u64 as, int ret),
+	    TP_ARGS(as, ret),
+
+	    TP_STRUCT__entry(
+		    __field(u64, as)
+		    __field(int, ret)
+		    ),
+	    TP_fast_assign(__entry->as = as;
+			   __entry->ret = ret;
+		    ),
+	    TP_printk("address space %llx ret %d", __entry->as, __entry->ret)
+	);
+
 TRACE_EVENT(hyperv_send_ipi_mask,
 	    TP_PROTO(const struct cpumask *cpus,
 		     int vector),
@@ -42,20 +55,6 @@
 		    ),
 	    TP_printk("ncpus %d vector %x",
 		      __entry->ncpus, __entry->vector)
-=======
-TRACE_EVENT(hyperv_nested_flush_guest_mapping,
-	    TP_PROTO(u64 as, int ret),
-	    TP_ARGS(as, ret),
-
-	    TP_STRUCT__entry(
-		    __field(u64, as)
-		    __field(int, ret)
-		    ),
-	    TP_fast_assign(__entry->as = as;
-			   __entry->ret = ret;
-		    ),
-	    TP_printk("address space %llx ret %d", __entry->as, __entry->ret)
->>>>>>> 28a1f3ac
 	);
 
 #endif /* CONFIG_HYPERV */
