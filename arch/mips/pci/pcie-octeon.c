/*
 * This file is subject to the terms and conditions of the GNU General Public
 * License.  See the file "COPYING" in the main directory of this archive
 * for more details.
 *
 * Copyright (C) 2007, 2008, 2009, 2010, 2011 Cavium Networks
 */
#include <linux/kernel.h>
#include <linux/init.h>
#include <linux/pci.h>
#include <linux/interrupt.h>
#include <linux/time.h>
#include <linux/delay.h>
#include <linux/module.h>

#include <asm/octeon/octeon.h>
#include <asm/octeon/cvmx-npei-defs.h>
#include <asm/octeon/cvmx-pciercx-defs.h>
#include <asm/octeon/cvmx-pescx-defs.h>
#include <asm/octeon/cvmx-pexp-defs.h>
#include <asm/octeon/cvmx-pemx-defs.h>
#include <asm/octeon/cvmx-dpi-defs.h>
#include <asm/octeon/cvmx-sli-defs.h>
#include <asm/octeon/cvmx-sriox-defs.h>
#include <asm/octeon/cvmx-helper-errata.h>
#include <asm/octeon/pci-octeon.h>

#define MRRS_CN5XXX 0 /* 128 byte Max Read Request Size */
#define MPS_CN5XXX  0 /* 128 byte Max Packet Size (Limit of most PCs) */
#define MRRS_CN6XXX 3 /* 1024 byte Max Read Request Size */
#define MPS_CN6XXX  0 /* 128 byte Max Packet Size (Limit of most PCs) */

/* Module parameter to disable PCI probing */
static int pcie_disable;
module_param(pcie_disable, int, S_IRUGO);

static int enable_pcie_14459_war;
static int enable_pcie_bus_num_war[2];

union cvmx_pcie_address {
	uint64_t u64;
	struct {
		uint64_t upper:2;	/* Normally 2 for XKPHYS */
		uint64_t reserved_49_61:13;	/* Must be zero */
		uint64_t io:1;	/* 1 for IO space access */
		uint64_t did:5; /* PCIe DID = 3 */
		uint64_t subdid:3;	/* PCIe SubDID = 1 */
		uint64_t reserved_36_39:4;	/* Must be zero */
		uint64_t es:2;	/* Endian swap = 1 */
		uint64_t port:2;	/* PCIe port 0,1 */
		uint64_t reserved_29_31:3;	/* Must be zero */
		/*
		 * Selects the type of the configuration request (0 = type 0,
		 * 1 = type 1).
		 */
		uint64_t ty:1;
		/* Target bus number sent in the ID in the request. */
		uint64_t bus:8;
		/*
		 * Target device number sent in the ID in the
		 * request. Note that Dev must be zero for type 0
		 * configuration requests.
		 */
		uint64_t dev:5;
		/* Target function number sent in the ID in the request. */
		uint64_t func:3;
		/*
		 * Selects a register in the configuration space of
		 * the target.
		 */
		uint64_t reg:12;
	} config;
	struct {
		uint64_t upper:2;	/* Normally 2 for XKPHYS */
		uint64_t reserved_49_61:13;	/* Must be zero */
		uint64_t io:1;	/* 1 for IO space access */
		uint64_t did:5; /* PCIe DID = 3 */
		uint64_t subdid:3;	/* PCIe SubDID = 2 */
		uint64_t reserved_36_39:4;	/* Must be zero */
		uint64_t es:2;	/* Endian swap = 1 */
		uint64_t port:2;	/* PCIe port 0,1 */
		uint64_t address:32;	/* PCIe IO address */
	} io;
	struct {
		uint64_t upper:2;	/* Normally 2 for XKPHYS */
		uint64_t reserved_49_61:13;	/* Must be zero */
		uint64_t io:1;	/* 1 for IO space access */
		uint64_t did:5; /* PCIe DID = 3 */
		uint64_t subdid:3;	/* PCIe SubDID = 3-6 */
		uint64_t reserved_36_39:4;	/* Must be zero */
		uint64_t address:36;	/* PCIe Mem address */
	} mem;
};

static int cvmx_pcie_rc_initialize(int pcie_port);

#include <dma-coherence.h>

/**
 * Return the Core virtual base address for PCIe IO access. IOs are
 * read/written as an offset from this address.
 *
 * @pcie_port: PCIe port the IO is for
 *
 * Returns 64bit Octeon IO base address for read/write
 */
static inline uint64_t cvmx_pcie_get_io_base_address(int pcie_port)
{
	union cvmx_pcie_address pcie_addr;
	pcie_addr.u64 = 0;
	pcie_addr.io.upper = 0;
	pcie_addr.io.io = 1;
	pcie_addr.io.did = 3;
	pcie_addr.io.subdid = 2;
	pcie_addr.io.es = 1;
	pcie_addr.io.port = pcie_port;
	return pcie_addr.u64;
}

/**
 * Size of the IO address region returned at address
 * cvmx_pcie_get_io_base_address()
 *
 * @pcie_port: PCIe port the IO is for
 *
 * Returns Size of the IO window
 */
static inline uint64_t cvmx_pcie_get_io_size(int pcie_port)
{
	return 1ull << 32;
}

/**
 * Return the Core virtual base address for PCIe MEM access. Memory is
 * read/written as an offset from this address.
 *
 * @pcie_port: PCIe port the IO is for
 *
 * Returns 64bit Octeon IO base address for read/write
 */
static inline uint64_t cvmx_pcie_get_mem_base_address(int pcie_port)
{
	union cvmx_pcie_address pcie_addr;
	pcie_addr.u64 = 0;
	pcie_addr.mem.upper = 0;
	pcie_addr.mem.io = 1;
	pcie_addr.mem.did = 3;
	pcie_addr.mem.subdid = 3 + pcie_port;
	return pcie_addr.u64;
}

/**
 * Size of the Mem address region returned at address
 * cvmx_pcie_get_mem_base_address()
 *
 * @pcie_port: PCIe port the IO is for
 *
 * Returns Size of the Mem window
 */
static inline uint64_t cvmx_pcie_get_mem_size(int pcie_port)
{
	return 1ull << 36;
}

/**
 * Read a PCIe config space register indirectly. This is used for
 * registers of the form PCIEEP_CFG??? and PCIERC?_CFG???.
 *
 * @pcie_port:	PCIe port to read from
 * @cfg_offset: Address to read
 *
 * Returns Value read
 */
static uint32_t cvmx_pcie_cfgx_read(int pcie_port, uint32_t cfg_offset)
{
	if (octeon_has_feature(OCTEON_FEATURE_NPEI)) {
		union cvmx_pescx_cfg_rd pescx_cfg_rd;
		pescx_cfg_rd.u64 = 0;
		pescx_cfg_rd.s.addr = cfg_offset;
		cvmx_write_csr(CVMX_PESCX_CFG_RD(pcie_port), pescx_cfg_rd.u64);
		pescx_cfg_rd.u64 = cvmx_read_csr(CVMX_PESCX_CFG_RD(pcie_port));
		return pescx_cfg_rd.s.data;
	} else {
		union cvmx_pemx_cfg_rd pemx_cfg_rd;
		pemx_cfg_rd.u64 = 0;
		pemx_cfg_rd.s.addr = cfg_offset;
		cvmx_write_csr(CVMX_PEMX_CFG_RD(pcie_port), pemx_cfg_rd.u64);
		pemx_cfg_rd.u64 = cvmx_read_csr(CVMX_PEMX_CFG_RD(pcie_port));
		return pemx_cfg_rd.s.data;
	}
}

/**
 * Write a PCIe config space register indirectly. This is used for
 * registers of the form PCIEEP_CFG??? and PCIERC?_CFG???.
 *
 * @pcie_port:	PCIe port to write to
 * @cfg_offset: Address to write
 * @val:	Value to write
 */
static void cvmx_pcie_cfgx_write(int pcie_port, uint32_t cfg_offset,
				 uint32_t val)
{
	if (octeon_has_feature(OCTEON_FEATURE_NPEI)) {
		union cvmx_pescx_cfg_wr pescx_cfg_wr;
		pescx_cfg_wr.u64 = 0;
		pescx_cfg_wr.s.addr = cfg_offset;
		pescx_cfg_wr.s.data = val;
		cvmx_write_csr(CVMX_PESCX_CFG_WR(pcie_port), pescx_cfg_wr.u64);
	} else {
		union cvmx_pemx_cfg_wr pemx_cfg_wr;
		pemx_cfg_wr.u64 = 0;
		pemx_cfg_wr.s.addr = cfg_offset;
		pemx_cfg_wr.s.data = val;
		cvmx_write_csr(CVMX_PEMX_CFG_WR(pcie_port), pemx_cfg_wr.u64);
	}
}

/**
 * Build a PCIe config space request address for a device
 *
 * @pcie_port: PCIe port to access
 * @bus:       Sub bus
 * @dev:       Device ID
 * @fn:	       Device sub function
 * @reg:       Register to access
 *
 * Returns 64bit Octeon IO address
 */
static inline uint64_t __cvmx_pcie_build_config_addr(int pcie_port, int bus,
						     int dev, int fn, int reg)
{
	union cvmx_pcie_address pcie_addr;
	union cvmx_pciercx_cfg006 pciercx_cfg006;

	pciercx_cfg006.u32 =
	    cvmx_pcie_cfgx_read(pcie_port, CVMX_PCIERCX_CFG006(pcie_port));
	if ((bus <= pciercx_cfg006.s.pbnum) && (dev != 0))
		return 0;

	pcie_addr.u64 = 0;
	pcie_addr.config.upper = 2;
	pcie_addr.config.io = 1;
	pcie_addr.config.did = 3;
	pcie_addr.config.subdid = 1;
	pcie_addr.config.es = 1;
	pcie_addr.config.port = pcie_port;
	pcie_addr.config.ty = (bus > pciercx_cfg006.s.pbnum);
	pcie_addr.config.bus = bus;
	pcie_addr.config.dev = dev;
	pcie_addr.config.func = fn;
	pcie_addr.config.reg = reg;
	return pcie_addr.u64;
}

/**
 * Read 8bits from a Device's config space
 *
 * @pcie_port: PCIe port the device is on
 * @bus:       Sub bus
 * @dev:       Device ID
 * @fn:	       Device sub function
 * @reg:       Register to access
 *
 * Returns Result of the read
 */
static uint8_t cvmx_pcie_config_read8(int pcie_port, int bus, int dev,
				      int fn, int reg)
{
	uint64_t address =
	    __cvmx_pcie_build_config_addr(pcie_port, bus, dev, fn, reg);
	if (address)
		return cvmx_read64_uint8(address);
	else
		return 0xff;
}

/**
 * Read 16bits from a Device's config space
 *
 * @pcie_port: PCIe port the device is on
 * @bus:       Sub bus
 * @dev:       Device ID
 * @fn:	       Device sub function
 * @reg:       Register to access
 *
 * Returns Result of the read
 */
static uint16_t cvmx_pcie_config_read16(int pcie_port, int bus, int dev,
					int fn, int reg)
{
	uint64_t address =
	    __cvmx_pcie_build_config_addr(pcie_port, bus, dev, fn, reg);
	if (address)
		return le16_to_cpu(cvmx_read64_uint16(address));
	else
		return 0xffff;
}

/**
 * Read 32bits from a Device's config space
 *
 * @pcie_port: PCIe port the device is on
 * @bus:       Sub bus
 * @dev:       Device ID
 * @fn:	       Device sub function
 * @reg:       Register to access
 *
 * Returns Result of the read
 */
static uint32_t cvmx_pcie_config_read32(int pcie_port, int bus, int dev,
					int fn, int reg)
{
	uint64_t address =
	    __cvmx_pcie_build_config_addr(pcie_port, bus, dev, fn, reg);
	if (address)
		return le32_to_cpu(cvmx_read64_uint32(address));
	else
		return 0xffffffff;
}

/**
 * Write 8bits to a Device's config space
 *
 * @pcie_port: PCIe port the device is on
 * @bus:       Sub bus
 * @dev:       Device ID
 * @fn:	       Device sub function
 * @reg:       Register to access
 * @val:       Value to write
 */
static void cvmx_pcie_config_write8(int pcie_port, int bus, int dev, int fn,
				    int reg, uint8_t val)
{
	uint64_t address =
	    __cvmx_pcie_build_config_addr(pcie_port, bus, dev, fn, reg);
	if (address)
		cvmx_write64_uint8(address, val);
}

/**
 * Write 16bits to a Device's config space
 *
 * @pcie_port: PCIe port the device is on
 * @bus:       Sub bus
 * @dev:       Device ID
 * @fn:	       Device sub function
 * @reg:       Register to access
 * @val:       Value to write
 */
static void cvmx_pcie_config_write16(int pcie_port, int bus, int dev, int fn,
				     int reg, uint16_t val)
{
	uint64_t address =
	    __cvmx_pcie_build_config_addr(pcie_port, bus, dev, fn, reg);
	if (address)
		cvmx_write64_uint16(address, cpu_to_le16(val));
}

/**
 * Write 32bits to a Device's config space
 *
 * @pcie_port: PCIe port the device is on
 * @bus:       Sub bus
 * @dev:       Device ID
 * @fn:	       Device sub function
 * @reg:       Register to access
 * @val:       Value to write
 */
static void cvmx_pcie_config_write32(int pcie_port, int bus, int dev, int fn,
				     int reg, uint32_t val)
{
	uint64_t address =
	    __cvmx_pcie_build_config_addr(pcie_port, bus, dev, fn, reg);
	if (address)
		cvmx_write64_uint32(address, cpu_to_le32(val));
}

/**
 * Initialize the RC config space CSRs
 *
 * @pcie_port: PCIe port to initialize
 */
static void __cvmx_pcie_rc_initialize_config_space(int pcie_port)
{
	union cvmx_pciercx_cfg030 pciercx_cfg030;
	union cvmx_pciercx_cfg070 pciercx_cfg070;
	union cvmx_pciercx_cfg001 pciercx_cfg001;
	union cvmx_pciercx_cfg032 pciercx_cfg032;
	union cvmx_pciercx_cfg006 pciercx_cfg006;
	union cvmx_pciercx_cfg008 pciercx_cfg008;
	union cvmx_pciercx_cfg009 pciercx_cfg009;
	union cvmx_pciercx_cfg010 pciercx_cfg010;
	union cvmx_pciercx_cfg011 pciercx_cfg011;
	union cvmx_pciercx_cfg035 pciercx_cfg035;
	union cvmx_pciercx_cfg075 pciercx_cfg075;
	union cvmx_pciercx_cfg034 pciercx_cfg034;

	/* Max Payload Size (PCIE*_CFG030[MPS]) */
	/* Max Read Request Size (PCIE*_CFG030[MRRS]) */
	/* Relaxed-order, no-snoop enables (PCIE*_CFG030[RO_EN,NS_EN] */
	/* Error Message Enables (PCIE*_CFG030[CE_EN,NFE_EN,FE_EN,UR_EN]) */

	pciercx_cfg030.u32 = cvmx_pcie_cfgx_read(pcie_port, CVMX_PCIERCX_CFG030(pcie_port));
	if (OCTEON_IS_MODEL(OCTEON_CN5XXX)) {
		pciercx_cfg030.s.mps = MPS_CN5XXX;
		pciercx_cfg030.s.mrrs = MRRS_CN5XXX;
	} else {
		pciercx_cfg030.s.mps = MPS_CN6XXX;
		pciercx_cfg030.s.mrrs = MRRS_CN6XXX;
	}
	/*
	 * Enable relaxed order processing. This will allow devices to
	 * affect read response ordering.
	 */
	pciercx_cfg030.s.ro_en = 1;
	/* Enable no snoop processing. Not used by Octeon */
	pciercx_cfg030.s.ns_en = 1;
	/* Correctable error reporting enable. */
	pciercx_cfg030.s.ce_en = 1;
	/* Non-fatal error reporting enable. */
	pciercx_cfg030.s.nfe_en = 1;
	/* Fatal error reporting enable. */
	pciercx_cfg030.s.fe_en = 1;
	/* Unsupported request reporting enable. */
	pciercx_cfg030.s.ur_en = 1;
	cvmx_pcie_cfgx_write(pcie_port, CVMX_PCIERCX_CFG030(pcie_port), pciercx_cfg030.u32);


	if (octeon_has_feature(OCTEON_FEATURE_NPEI)) {
		union cvmx_npei_ctl_status2 npei_ctl_status2;
		/*
		 * Max Payload Size (NPEI_CTL_STATUS2[MPS]) must match
		 * PCIE*_CFG030[MPS].  Max Read Request Size
		 * (NPEI_CTL_STATUS2[MRRS]) must not exceed
		 * PCIE*_CFG030[MRRS]
		 */
		npei_ctl_status2.u64 = cvmx_read_csr(CVMX_PEXP_NPEI_CTL_STATUS2);
		/* Max payload size = 128 bytes for best Octeon DMA performance */
		npei_ctl_status2.s.mps = MPS_CN5XXX;
		/* Max read request size = 128 bytes for best Octeon DMA performance */
		npei_ctl_status2.s.mrrs = MRRS_CN5XXX;
		if (pcie_port)
			npei_ctl_status2.s.c1_b1_s = 3; /* Port1 BAR1 Size 256MB */
		else
			npei_ctl_status2.s.c0_b1_s = 3; /* Port0 BAR1 Size 256MB */

		cvmx_write_csr(CVMX_PEXP_NPEI_CTL_STATUS2, npei_ctl_status2.u64);
	} else {
		/*
		 * Max Payload Size (DPI_SLI_PRTX_CFG[MPS]) must match
		 * PCIE*_CFG030[MPS].  Max Read Request Size
		 * (DPI_SLI_PRTX_CFG[MRRS]) must not exceed
		 * PCIE*_CFG030[MRRS].
		 */
		union cvmx_dpi_sli_prtx_cfg prt_cfg;
		union cvmx_sli_s2m_portx_ctl sli_s2m_portx_ctl;
		prt_cfg.u64 = cvmx_read_csr(CVMX_DPI_SLI_PRTX_CFG(pcie_port));
		prt_cfg.s.mps = MPS_CN6XXX;
		prt_cfg.s.mrrs = MRRS_CN6XXX;
		/* Max outstanding load request. */
		prt_cfg.s.molr = 32;
		cvmx_write_csr(CVMX_DPI_SLI_PRTX_CFG(pcie_port), prt_cfg.u64);

		sli_s2m_portx_ctl.u64 = cvmx_read_csr(CVMX_PEXP_SLI_S2M_PORTX_CTL(pcie_port));
		sli_s2m_portx_ctl.s.mrrs = MRRS_CN6XXX;
		cvmx_write_csr(CVMX_PEXP_SLI_S2M_PORTX_CTL(pcie_port), sli_s2m_portx_ctl.u64);
	}

	/* ECRC Generation (PCIE*_CFG070[GE,CE]) */
	pciercx_cfg070.u32 = cvmx_pcie_cfgx_read(pcie_port, CVMX_PCIERCX_CFG070(pcie_port));
	pciercx_cfg070.s.ge = 1;	/* ECRC generation enable. */
	pciercx_cfg070.s.ce = 1;	/* ECRC check enable. */
	cvmx_pcie_cfgx_write(pcie_port, CVMX_PCIERCX_CFG070(pcie_port), pciercx_cfg070.u32);

	/*
	 * Access Enables (PCIE*_CFG001[MSAE,ME])
	 * ME and MSAE should always be set.
	 * Interrupt Disable (PCIE*_CFG001[I_DIS])
	 * System Error Message Enable (PCIE*_CFG001[SEE])
	 */
	pciercx_cfg001.u32 = cvmx_pcie_cfgx_read(pcie_port, CVMX_PCIERCX_CFG001(pcie_port));
	pciercx_cfg001.s.msae = 1;	/* Memory space enable. */
	pciercx_cfg001.s.me = 1;	/* Bus master enable. */
	pciercx_cfg001.s.i_dis = 1;	/* INTx assertion disable. */
	pciercx_cfg001.s.see = 1;	/* SERR# enable */
	cvmx_pcie_cfgx_write(pcie_port, CVMX_PCIERCX_CFG001(pcie_port), pciercx_cfg001.u32);

	/* Advanced Error Recovery Message Enables */
	/* (PCIE*_CFG066,PCIE*_CFG067,PCIE*_CFG069) */
	cvmx_pcie_cfgx_write(pcie_port, CVMX_PCIERCX_CFG066(pcie_port), 0);
	/* Use CVMX_PCIERCX_CFG067 hardware default */
	cvmx_pcie_cfgx_write(pcie_port, CVMX_PCIERCX_CFG069(pcie_port), 0);


	/* Active State Power Management (PCIE*_CFG032[ASLPC]) */
	pciercx_cfg032.u32 = cvmx_pcie_cfgx_read(pcie_port, CVMX_PCIERCX_CFG032(pcie_port));
	pciercx_cfg032.s.aslpc = 0; /* Active state Link PM control. */
	cvmx_pcie_cfgx_write(pcie_port, CVMX_PCIERCX_CFG032(pcie_port), pciercx_cfg032.u32);

	/*
	 * Link Width Mode (PCIERCn_CFG452[LME]) - Set during
	 * cvmx_pcie_rc_initialize_link()
	 *
	 * Primary Bus Number (PCIERCn_CFG006[PBNUM])
	 *
	 * We set the primary bus number to 1 so IDT bridges are
	 * happy. They don't like zero.
	 */
	pciercx_cfg006.u32 = 0;
	pciercx_cfg006.s.pbnum = 1;
	pciercx_cfg006.s.sbnum = 1;
	pciercx_cfg006.s.subbnum = 1;
	cvmx_pcie_cfgx_write(pcie_port, CVMX_PCIERCX_CFG006(pcie_port), pciercx_cfg006.u32);


	/*
	 * Memory-mapped I/O BAR (PCIERCn_CFG008)
	 * Most applications should disable the memory-mapped I/O BAR by
	 * setting PCIERCn_CFG008[ML_ADDR] < PCIERCn_CFG008[MB_ADDR]
	 */
	pciercx_cfg008.u32 = 0;
	pciercx_cfg008.s.mb_addr = 0x100;
	pciercx_cfg008.s.ml_addr = 0;
	cvmx_pcie_cfgx_write(pcie_port, CVMX_PCIERCX_CFG008(pcie_port), pciercx_cfg008.u32);


	/*
	 * Prefetchable BAR (PCIERCn_CFG009,PCIERCn_CFG010,PCIERCn_CFG011)
	 * Most applications should disable the prefetchable BAR by setting
	 * PCIERCn_CFG011[UMEM_LIMIT],PCIERCn_CFG009[LMEM_LIMIT] <
	 * PCIERCn_CFG010[UMEM_BASE],PCIERCn_CFG009[LMEM_BASE]
	 */
	pciercx_cfg009.u32 = cvmx_pcie_cfgx_read(pcie_port, CVMX_PCIERCX_CFG009(pcie_port));
	pciercx_cfg010.u32 = cvmx_pcie_cfgx_read(pcie_port, CVMX_PCIERCX_CFG010(pcie_port));
	pciercx_cfg011.u32 = cvmx_pcie_cfgx_read(pcie_port, CVMX_PCIERCX_CFG011(pcie_port));
	pciercx_cfg009.s.lmem_base = 0x100;
	pciercx_cfg009.s.lmem_limit = 0;
	pciercx_cfg010.s.umem_base = 0x100;
	pciercx_cfg011.s.umem_limit = 0;
	cvmx_pcie_cfgx_write(pcie_port, CVMX_PCIERCX_CFG009(pcie_port), pciercx_cfg009.u32);
	cvmx_pcie_cfgx_write(pcie_port, CVMX_PCIERCX_CFG010(pcie_port), pciercx_cfg010.u32);
	cvmx_pcie_cfgx_write(pcie_port, CVMX_PCIERCX_CFG011(pcie_port), pciercx_cfg011.u32);

	/*
	 * System Error Interrupt Enables (PCIERCn_CFG035[SECEE,SEFEE,SENFEE])
	 * PME Interrupt Enables (PCIERCn_CFG035[PMEIE])
	*/
	pciercx_cfg035.u32 = cvmx_pcie_cfgx_read(pcie_port, CVMX_PCIERCX_CFG035(pcie_port));
	pciercx_cfg035.s.secee = 1; /* System error on correctable error enable. */
	pciercx_cfg035.s.sefee = 1; /* System error on fatal error enable. */
	pciercx_cfg035.s.senfee = 1; /* System error on non-fatal error enable. */
	pciercx_cfg035.s.pmeie = 1; /* PME interrupt enable. */
	cvmx_pcie_cfgx_write(pcie_port, CVMX_PCIERCX_CFG035(pcie_port), pciercx_cfg035.u32);

	/*
	 * Advanced Error Recovery Interrupt Enables
	 * (PCIERCn_CFG075[CERE,NFERE,FERE])
	 */
	pciercx_cfg075.u32 = cvmx_pcie_cfgx_read(pcie_port, CVMX_PCIERCX_CFG075(pcie_port));
	pciercx_cfg075.s.cere = 1; /* Correctable error reporting enable. */
	pciercx_cfg075.s.nfere = 1; /* Non-fatal error reporting enable. */
	pciercx_cfg075.s.fere = 1; /* Fatal error reporting enable. */
	cvmx_pcie_cfgx_write(pcie_port, CVMX_PCIERCX_CFG075(pcie_port), pciercx_cfg075.u32);

	/*
	 * HP Interrupt Enables (PCIERCn_CFG034[HPINT_EN],
	 * PCIERCn_CFG034[DLLS_EN,CCINT_EN])
	 */
	pciercx_cfg034.u32 = cvmx_pcie_cfgx_read(pcie_port, CVMX_PCIERCX_CFG034(pcie_port));
	pciercx_cfg034.s.hpint_en = 1; /* Hot-plug interrupt enable. */
	pciercx_cfg034.s.dlls_en = 1; /* Data Link Layer state changed enable */
	pciercx_cfg034.s.ccint_en = 1; /* Command completed interrupt enable. */
	cvmx_pcie_cfgx_write(pcie_port, CVMX_PCIERCX_CFG034(pcie_port), pciercx_cfg034.u32);
}

/**
 * Initialize a host mode PCIe gen 1 link. This function takes a PCIe
 * port from reset to a link up state. Software can then begin
 * configuring the rest of the link.
 *
 * @pcie_port: PCIe port to initialize
 *
 * Returns Zero on success
 */
static int __cvmx_pcie_rc_initialize_link_gen1(int pcie_port)
{
	uint64_t start_cycle;
	union cvmx_pescx_ctl_status pescx_ctl_status;
	union cvmx_pciercx_cfg452 pciercx_cfg452;
	union cvmx_pciercx_cfg032 pciercx_cfg032;
	union cvmx_pciercx_cfg448 pciercx_cfg448;

	/* Set the lane width */
	pciercx_cfg452.u32 = cvmx_pcie_cfgx_read(pcie_port, CVMX_PCIERCX_CFG452(pcie_port));
	pescx_ctl_status.u64 = cvmx_read_csr(CVMX_PESCX_CTL_STATUS(pcie_port));
	if (pescx_ctl_status.s.qlm_cfg == 0)
		/* We're in 8 lane (56XX) or 4 lane (54XX) mode */
		pciercx_cfg452.s.lme = 0xf;
	else
		/* We're in 4 lane (56XX) or 2 lane (52XX) mode */
		pciercx_cfg452.s.lme = 0x7;
	cvmx_pcie_cfgx_write(pcie_port, CVMX_PCIERCX_CFG452(pcie_port), pciercx_cfg452.u32);

	/*
	 * CN52XX pass 1.x has an errata where length mismatches on UR
	 * responses can cause bus errors on 64bit memory
	 * reads. Turning off length error checking fixes this.
	 */
	if (OCTEON_IS_MODEL(OCTEON_CN52XX_PASS1_X)) {
		union cvmx_pciercx_cfg455 pciercx_cfg455;
		pciercx_cfg455.u32 = cvmx_pcie_cfgx_read(pcie_port, CVMX_PCIERCX_CFG455(pcie_port));
		pciercx_cfg455.s.m_cpl_len_err = 1;
		cvmx_pcie_cfgx_write(pcie_port, CVMX_PCIERCX_CFG455(pcie_port), pciercx_cfg455.u32);
	}

	/* Lane swap needs to be manually enabled for CN52XX */
	if (OCTEON_IS_MODEL(OCTEON_CN52XX) && (pcie_port == 1)) {
		pescx_ctl_status.s.lane_swp = 1;
		cvmx_write_csr(CVMX_PESCX_CTL_STATUS(pcie_port), pescx_ctl_status.u64);
	}

	/* Bring up the link */
	pescx_ctl_status.u64 = cvmx_read_csr(CVMX_PESCX_CTL_STATUS(pcie_port));
	pescx_ctl_status.s.lnk_enb = 1;
	cvmx_write_csr(CVMX_PESCX_CTL_STATUS(pcie_port), pescx_ctl_status.u64);

	/*
	 * CN52XX pass 1.0: Due to a bug in 2nd order CDR, it needs to
	 * be disabled.
	 */
	if (OCTEON_IS_MODEL(OCTEON_CN52XX_PASS1_0))
		__cvmx_helper_errata_qlm_disable_2nd_order_cdr(0);

	/* Wait for the link to come up */
	start_cycle = cvmx_get_cycle();
	do {
		if (cvmx_get_cycle() - start_cycle > 2 * octeon_get_clock_rate()) {
			cvmx_dprintf("PCIe: Port %d link timeout\n", pcie_port);
			return -1;
		}
		cvmx_wait(10000);
		pciercx_cfg032.u32 = cvmx_pcie_cfgx_read(pcie_port, CVMX_PCIERCX_CFG032(pcie_port));
	} while (pciercx_cfg032.s.dlla == 0);

	/* Clear all pending errors */
	cvmx_write_csr(CVMX_PEXP_NPEI_INT_SUM, cvmx_read_csr(CVMX_PEXP_NPEI_INT_SUM));

	/*
	 * Update the Replay Time Limit. Empirically, some PCIe
	 * devices take a little longer to respond than expected under
	 * load. As a workaround for this we configure the Replay Time
	 * Limit to the value expected for a 512 byte MPS instead of
	 * our actual 256 byte MPS. The numbers below are directly
	 * from the PCIe spec table 3-4.
	 */
	pciercx_cfg448.u32 = cvmx_pcie_cfgx_read(pcie_port, CVMX_PCIERCX_CFG448(pcie_port));
	switch (pciercx_cfg032.s.nlw) {
	case 1:		/* 1 lane */
		pciercx_cfg448.s.rtl = 1677;
		break;
	case 2:		/* 2 lanes */
		pciercx_cfg448.s.rtl = 867;
		break;
	case 4:		/* 4 lanes */
		pciercx_cfg448.s.rtl = 462;
		break;
	case 8:		/* 8 lanes */
		pciercx_cfg448.s.rtl = 258;
		break;
	}
	cvmx_pcie_cfgx_write(pcie_port, CVMX_PCIERCX_CFG448(pcie_port), pciercx_cfg448.u32);

	return 0;
}

static void __cvmx_increment_ba(union cvmx_sli_mem_access_subidx *pmas)
{
	if (OCTEON_IS_MODEL(OCTEON_CN68XX))
		pmas->cn68xx.ba++;
	else
		pmas->cn63xx.ba++;
}

/**
 * Initialize a PCIe gen 1 port for use in host(RC) mode. It doesn't
 * enumerate the bus.
 *
 * @pcie_port: PCIe port to initialize
 *
 * Returns Zero on success
 */
static int __cvmx_pcie_rc_initialize_gen1(int pcie_port)
{
	int i;
	int base;
	u64 addr_swizzle;
	union cvmx_ciu_soft_prst ciu_soft_prst;
	union cvmx_pescx_bist_status pescx_bist_status;
	union cvmx_pescx_bist_status2 pescx_bist_status2;
	union cvmx_npei_ctl_status npei_ctl_status;
	union cvmx_npei_mem_access_ctl npei_mem_access_ctl;
	union cvmx_npei_mem_access_subidx mem_access_subid;
	union cvmx_npei_dbg_data npei_dbg_data;
	union cvmx_pescx_ctl_status2 pescx_ctl_status2;
	union cvmx_pciercx_cfg032 pciercx_cfg032;
	union cvmx_npei_bar1_indexx bar1_index;

retry:
	/*
	 * Make sure we aren't trying to setup a target mode interface
	 * in host mode.
	 */
	npei_ctl_status.u64 = cvmx_read_csr(CVMX_PEXP_NPEI_CTL_STATUS);
	if ((pcie_port == 0) && !npei_ctl_status.s.host_mode) {
		cvmx_dprintf("PCIe: Port %d in endpoint mode\n", pcie_port);
		return -1;
	}

	/*
	 * Make sure a CN52XX isn't trying to bring up port 1 when it
	 * is disabled.
	 */
	if (OCTEON_IS_MODEL(OCTEON_CN52XX)) {
		npei_dbg_data.u64 = cvmx_read_csr(CVMX_PEXP_NPEI_DBG_DATA);
		if ((pcie_port == 1) && npei_dbg_data.cn52xx.qlm0_link_width) {
			cvmx_dprintf("PCIe: ERROR: cvmx_pcie_rc_initialize() called on port1, but port1 is disabled\n");
			return -1;
		}
	}

	/*
	 * PCIe switch arbitration mode. '0' == fixed priority NPEI,
	 * PCIe0, then PCIe1. '1' == round robin.
	 */
	npei_ctl_status.s.arb = 1;
	/* Allow up to 0x20 config retries */
	npei_ctl_status.s.cfg_rtry = 0x20;
	/*
	 * CN52XX pass1.x has an errata where P0_NTAGS and P1_NTAGS
	 * don't reset.
	 */
	if (OCTEON_IS_MODEL(OCTEON_CN52XX_PASS1_X)) {
		npei_ctl_status.s.p0_ntags = 0x20;
		npei_ctl_status.s.p1_ntags = 0x20;
	}
	cvmx_write_csr(CVMX_PEXP_NPEI_CTL_STATUS, npei_ctl_status.u64);

	/* Bring the PCIe out of reset */
	if (cvmx_sysinfo_get()->board_type == CVMX_BOARD_TYPE_EBH5200) {
		/*
		 * The EBH5200 board swapped the PCIe reset lines on
		 * the board. As a workaround for this bug, we bring
		 * both PCIe ports out of reset at the same time
		 * instead of on separate calls. So for port 0, we
		 * bring both out of reset and do nothing on port 1
		 */
		if (pcie_port == 0) {
			ciu_soft_prst.u64 = cvmx_read_csr(CVMX_CIU_SOFT_PRST);
			/*
			 * After a chip reset the PCIe will also be in
			 * reset. If it isn't, most likely someone is
			 * trying to init it again without a proper
			 * PCIe reset.
			 */
			if (ciu_soft_prst.s.soft_prst == 0) {
				/* Reset the ports */
				ciu_soft_prst.s.soft_prst = 1;
				cvmx_write_csr(CVMX_CIU_SOFT_PRST, ciu_soft_prst.u64);
				ciu_soft_prst.u64 = cvmx_read_csr(CVMX_CIU_SOFT_PRST1);
				ciu_soft_prst.s.soft_prst = 1;
				cvmx_write_csr(CVMX_CIU_SOFT_PRST1, ciu_soft_prst.u64);
				/* Wait until pcie resets the ports. */
				udelay(2000);
			}
			ciu_soft_prst.u64 = cvmx_read_csr(CVMX_CIU_SOFT_PRST1);
			ciu_soft_prst.s.soft_prst = 0;
			cvmx_write_csr(CVMX_CIU_SOFT_PRST1, ciu_soft_prst.u64);
			ciu_soft_prst.u64 = cvmx_read_csr(CVMX_CIU_SOFT_PRST);
			ciu_soft_prst.s.soft_prst = 0;
			cvmx_write_csr(CVMX_CIU_SOFT_PRST, ciu_soft_prst.u64);
		}
	} else {
		/*
		 * The normal case: The PCIe ports are completely
		 * separate and can be brought out of reset
		 * independently.
		 */
		if (pcie_port)
			ciu_soft_prst.u64 = cvmx_read_csr(CVMX_CIU_SOFT_PRST1);
		else
			ciu_soft_prst.u64 = cvmx_read_csr(CVMX_CIU_SOFT_PRST);
		/*
		 * After a chip reset the PCIe will also be in
		 * reset. If it isn't, most likely someone is trying
		 * to init it again without a proper PCIe reset.
		 */
		if (ciu_soft_prst.s.soft_prst == 0) {
			/* Reset the port */
			ciu_soft_prst.s.soft_prst = 1;
			if (pcie_port)
				cvmx_write_csr(CVMX_CIU_SOFT_PRST1, ciu_soft_prst.u64);
			else
				cvmx_write_csr(CVMX_CIU_SOFT_PRST, ciu_soft_prst.u64);
			/* Wait until pcie resets the ports. */
			udelay(2000);
		}
		if (pcie_port) {
			ciu_soft_prst.u64 = cvmx_read_csr(CVMX_CIU_SOFT_PRST1);
			ciu_soft_prst.s.soft_prst = 0;
			cvmx_write_csr(CVMX_CIU_SOFT_PRST1, ciu_soft_prst.u64);
		} else {
			ciu_soft_prst.u64 = cvmx_read_csr(CVMX_CIU_SOFT_PRST);
			ciu_soft_prst.s.soft_prst = 0;
			cvmx_write_csr(CVMX_CIU_SOFT_PRST, ciu_soft_prst.u64);
		}
	}

	/*
	 * Wait for PCIe reset to complete. Due to errata PCIE-700, we
	 * don't poll PESCX_CTL_STATUS2[PCIERST], but simply wait a
	 * fixed number of cycles.
	 */
	cvmx_wait(400000);

	/*
	 * PESCX_BIST_STATUS2[PCLK_RUN] was missing on pass 1 of
	 * CN56XX and CN52XX, so we only probe it on newer chips
	 */
	if (!OCTEON_IS_MODEL(OCTEON_CN56XX_PASS1_X) && !OCTEON_IS_MODEL(OCTEON_CN52XX_PASS1_X)) {
		/* Clear PCLK_RUN so we can check if the clock is running */
		pescx_ctl_status2.u64 = cvmx_read_csr(CVMX_PESCX_CTL_STATUS2(pcie_port));
		pescx_ctl_status2.s.pclk_run = 1;
		cvmx_write_csr(CVMX_PESCX_CTL_STATUS2(pcie_port), pescx_ctl_status2.u64);
		/* Now that we cleared PCLK_RUN, wait for it to be set
		 * again telling us the clock is running
		 */
		if (CVMX_WAIT_FOR_FIELD64(CVMX_PESCX_CTL_STATUS2(pcie_port),
					  union cvmx_pescx_ctl_status2, pclk_run, ==, 1, 10000)) {
			cvmx_dprintf("PCIe: Port %d isn't clocked, skipping.\n", pcie_port);
			return -1;
		}
	}

	/*
	 * Check and make sure PCIe came out of reset. If it doesn't
	 * the board probably hasn't wired the clocks up and the
	 * interface should be skipped.
	 */
	pescx_ctl_status2.u64 = cvmx_read_csr(CVMX_PESCX_CTL_STATUS2(pcie_port));
	if (pescx_ctl_status2.s.pcierst) {
		cvmx_dprintf("PCIe: Port %d stuck in reset, skipping.\n", pcie_port);
		return -1;
	}

	/*
	 * Check BIST2 status. If any bits are set skip this
	 * interface. This is an attempt to catch PCIE-813 on pass 1
	 * parts.
	 */
	pescx_bist_status2.u64 = cvmx_read_csr(CVMX_PESCX_BIST_STATUS2(pcie_port));
	if (pescx_bist_status2.u64) {
		cvmx_dprintf("PCIe: Port %d BIST2 failed. Most likely this port isn't hooked up, skipping.\n",
			     pcie_port);
		return -1;
	}

	/* Check BIST status */
	pescx_bist_status.u64 = cvmx_read_csr(CVMX_PESCX_BIST_STATUS(pcie_port));
	if (pescx_bist_status.u64)
		cvmx_dprintf("PCIe: BIST FAILED for port %d (0x%016llx)\n",
			     pcie_port, CAST64(pescx_bist_status.u64));

	/* Initialize the config space CSRs */
	__cvmx_pcie_rc_initialize_config_space(pcie_port);

	/* Bring the link up */
	if (__cvmx_pcie_rc_initialize_link_gen1(pcie_port)) {
		cvmx_dprintf("PCIe: Failed to initialize port %d, probably the slot is empty\n",
			     pcie_port);
		return -1;
	}

	/* Store merge control (NPEI_MEM_ACCESS_CTL[TIMER,MAX_WORD]) */
	npei_mem_access_ctl.u64 = cvmx_read_csr(CVMX_PEXP_NPEI_MEM_ACCESS_CTL);
	npei_mem_access_ctl.s.max_word = 0;	/* Allow 16 words to combine */
	npei_mem_access_ctl.s.timer = 127;	/* Wait up to 127 cycles for more data */
	cvmx_write_csr(CVMX_PEXP_NPEI_MEM_ACCESS_CTL, npei_mem_access_ctl.u64);

	/* Setup Mem access SubDIDs */
	mem_access_subid.u64 = 0;
	mem_access_subid.s.port = pcie_port; /* Port the request is sent to. */
	mem_access_subid.s.nmerge = 1;	/* Due to an errata on pass 1 chips, no merging is allowed. */
	mem_access_subid.s.esr = 1;	/* Endian-swap for Reads. */
	mem_access_subid.s.esw = 1;	/* Endian-swap for Writes. */
	mem_access_subid.s.nsr = 0;	/* Enable Snooping for Reads. Octeon doesn't care, but devices might want this more conservative setting */
	mem_access_subid.s.nsw = 0;	/* Enable Snoop for Writes. */
	mem_access_subid.s.ror = 0;	/* Disable Relaxed Ordering for Reads. */
	mem_access_subid.s.row = 0;	/* Disable Relaxed Ordering for Writes. */
	mem_access_subid.s.ba = 0;	/* PCIe Adddress Bits <63:34>. */

	/*
	 * Setup mem access 12-15 for port 0, 16-19 for port 1,
	 * supplying 36 bits of address space.
	 */
	for (i = 12 + pcie_port * 4; i < 16 + pcie_port * 4; i++) {
		cvmx_write_csr(CVMX_PEXP_NPEI_MEM_ACCESS_SUBIDX(i), mem_access_subid.u64);
		mem_access_subid.s.ba += 1; /* Set each SUBID to extend the addressable range */
	}

	/*
	 * Disable the peer to peer forwarding register. This must be
	 * setup by the OS after it enumerates the bus and assigns
	 * addresses to the PCIe busses.
	 */
	for (i = 0; i < 4; i++) {
		cvmx_write_csr(CVMX_PESCX_P2P_BARX_START(i, pcie_port), -1);
		cvmx_write_csr(CVMX_PESCX_P2P_BARX_END(i, pcie_port), -1);
	}

	/* Set Octeon's BAR0 to decode 0-16KB. It overlaps with Bar2 */
	cvmx_write_csr(CVMX_PESCX_P2N_BAR0_START(pcie_port), 0);

	/* BAR1 follows BAR2 with a gap so it has the same address as for gen2. */
	cvmx_write_csr(CVMX_PESCX_P2N_BAR1_START(pcie_port), CVMX_PCIE_BAR1_RC_BASE);

	bar1_index.u32 = 0;
	bar1_index.s.addr_idx = (CVMX_PCIE_BAR1_PHYS_BASE >> 22);
	bar1_index.s.ca = 1;	   /* Not Cached */
	bar1_index.s.end_swp = 1;  /* Endian Swap mode */
	bar1_index.s.addr_v = 1;   /* Valid entry */

	base = pcie_port ? 16 : 0;

	/* Big endian swizzle for 32-bit PEXP_NCB register. */
#ifdef __MIPSEB__
	addr_swizzle = 4;
#else
	addr_swizzle = 0;
#endif
	for (i = 0; i < 16; i++) {
		cvmx_write64_uint32((CVMX_PEXP_NPEI_BAR1_INDEXX(base) ^ addr_swizzle),
				    bar1_index.u32);
		base++;
		/* 256MB / 16 >> 22 == 4 */
		bar1_index.s.addr_idx += (((1ull << 28) / 16ull) >> 22);
	}

	/*
	 * Set Octeon's BAR2 to decode 0-2^39. Bar0 and Bar1 take
	 * precedence where they overlap. It also overlaps with the
	 * device addresses, so make sure the peer to peer forwarding
	 * is set right.
	 */
	cvmx_write_csr(CVMX_PESCX_P2N_BAR2_START(pcie_port), 0);

	/*
	 * Setup BAR2 attributes
	 *
	 * Relaxed Ordering (NPEI_CTL_PORTn[PTLP_RO,CTLP_RO, WAIT_COM])
	 * - PTLP_RO,CTLP_RO should normally be set (except for debug).
	 * - WAIT_COM=0 will likely work for all applications.
	 *
	 * Load completion relaxed ordering (NPEI_CTL_PORTn[WAITL_COM]).
	 */
	if (pcie_port) {
		union cvmx_npei_ctl_port1 npei_ctl_port;
		npei_ctl_port.u64 = cvmx_read_csr(CVMX_PEXP_NPEI_CTL_PORT1);
		npei_ctl_port.s.bar2_enb = 1;
		npei_ctl_port.s.bar2_esx = 1;
		npei_ctl_port.s.bar2_cax = 0;
		npei_ctl_port.s.ptlp_ro = 1;
		npei_ctl_port.s.ctlp_ro = 1;
		npei_ctl_port.s.wait_com = 0;
		npei_ctl_port.s.waitl_com = 0;
		cvmx_write_csr(CVMX_PEXP_NPEI_CTL_PORT1, npei_ctl_port.u64);
	} else {
		union cvmx_npei_ctl_port0 npei_ctl_port;
		npei_ctl_port.u64 = cvmx_read_csr(CVMX_PEXP_NPEI_CTL_PORT0);
		npei_ctl_port.s.bar2_enb = 1;
		npei_ctl_port.s.bar2_esx = 1;
		npei_ctl_port.s.bar2_cax = 0;
		npei_ctl_port.s.ptlp_ro = 1;
		npei_ctl_port.s.ctlp_ro = 1;
		npei_ctl_port.s.wait_com = 0;
		npei_ctl_port.s.waitl_com = 0;
		cvmx_write_csr(CVMX_PEXP_NPEI_CTL_PORT0, npei_ctl_port.u64);
	}

	/*
	 * Both pass 1 and pass 2 of CN52XX and CN56XX have an errata
	 * that causes TLP ordering to not be preserved after multiple
	 * PCIe port resets. This code detects this fault and corrects
	 * it by aligning the TLP counters properly. Another link
	 * reset is then performed. See PCIE-13340
	 */
	if (OCTEON_IS_MODEL(OCTEON_CN56XX_PASS2_X) ||
	    OCTEON_IS_MODEL(OCTEON_CN52XX_PASS2_X) ||
	    OCTEON_IS_MODEL(OCTEON_CN56XX_PASS1_X) ||
	    OCTEON_IS_MODEL(OCTEON_CN52XX_PASS1_X)) {
		union cvmx_npei_dbg_data dbg_data;
		int old_in_fif_p_count;
		int in_fif_p_count;
		int out_p_count;
		int in_p_offset = (OCTEON_IS_MODEL(OCTEON_CN52XX_PASS1_X) || OCTEON_IS_MODEL(OCTEON_CN56XX_PASS1_X)) ? 4 : 1;
		int i;

		/*
		 * Choose a write address of 1MB. It should be
		 * harmless as all bars haven't been setup.
		 */
		uint64_t write_address = (cvmx_pcie_get_mem_base_address(pcie_port) + 0x100000) | (1ull<<63);

		/*
		 * Make sure at least in_p_offset have been executed before we try and
		 * read in_fif_p_count
		 */
		i = in_p_offset;
		while (i--) {
			cvmx_write64_uint32(write_address, 0);
			cvmx_wait(10000);
		}

		/*
		 * Read the IN_FIF_P_COUNT from the debug
		 * select. IN_FIF_P_COUNT can be unstable sometimes so
		 * read it twice with a write between the reads.  This
		 * way we can tell the value is good as it will
		 * increment by one due to the write
		 */
		cvmx_write_csr(CVMX_PEXP_NPEI_DBG_SELECT, (pcie_port) ? 0xd7fc : 0xcffc);
		cvmx_read_csr(CVMX_PEXP_NPEI_DBG_SELECT);
		do {
			dbg_data.u64 = cvmx_read_csr(CVMX_PEXP_NPEI_DBG_DATA);
			old_in_fif_p_count = dbg_data.s.data & 0xff;
			cvmx_write64_uint32(write_address, 0);
			cvmx_wait(10000);
			dbg_data.u64 = cvmx_read_csr(CVMX_PEXP_NPEI_DBG_DATA);
			in_fif_p_count = dbg_data.s.data & 0xff;
		} while (in_fif_p_count != ((old_in_fif_p_count+1) & 0xff));

		/* Update in_fif_p_count for it's offset with respect to out_p_count */
		in_fif_p_count = (in_fif_p_count + in_p_offset) & 0xff;

		/* Read the OUT_P_COUNT from the debug select */
		cvmx_write_csr(CVMX_PEXP_NPEI_DBG_SELECT, (pcie_port) ? 0xd00f : 0xc80f);
		cvmx_read_csr(CVMX_PEXP_NPEI_DBG_SELECT);
		dbg_data.u64 = cvmx_read_csr(CVMX_PEXP_NPEI_DBG_DATA);
		out_p_count = (dbg_data.s.data>>1) & 0xff;

		/* Check that the two counters are aligned */
		if (out_p_count != in_fif_p_count) {
			cvmx_dprintf("PCIe: Port %d aligning TLP counters as workaround to maintain ordering\n", pcie_port);
			while (in_fif_p_count != 0) {
				cvmx_write64_uint32(write_address, 0);
				cvmx_wait(10000);
				in_fif_p_count = (in_fif_p_count + 1) & 0xff;
			}
			/*
			 * The EBH5200 board swapped the PCIe reset
			 * lines on the board. This means we must
			 * bring both links down and up, which will
			 * cause the PCIe0 to need alignment
			 * again. Lots of messages will be displayed,
			 * but everything should work
			 */
			if ((cvmx_sysinfo_get()->board_type == CVMX_BOARD_TYPE_EBH5200) &&
				(pcie_port == 1))
				cvmx_pcie_rc_initialize(0);
			/* Rety bringing this port up */
			goto retry;
		}
	}

	/* Display the link status */
	pciercx_cfg032.u32 = cvmx_pcie_cfgx_read(pcie_port, CVMX_PCIERCX_CFG032(pcie_port));
	cvmx_dprintf("PCIe: Port %d link active, %d lanes\n", pcie_port, pciercx_cfg032.s.nlw);

	return 0;
}

/**
  * Initialize a host mode PCIe gen 2 link. This function takes a PCIe
 * port from reset to a link up state. Software can then begin
 * configuring the rest of the link.
 *
 * @pcie_port: PCIe port to initialize
 *
 * Return Zero on success.
 */
static int __cvmx_pcie_rc_initialize_link_gen2(int pcie_port)
{
	uint64_t start_cycle;
	union cvmx_pemx_ctl_status pem_ctl_status;
	union cvmx_pciercx_cfg032 pciercx_cfg032;
	union cvmx_pciercx_cfg448 pciercx_cfg448;

	/* Bring up the link */
	pem_ctl_status.u64 = cvmx_read_csr(CVMX_PEMX_CTL_STATUS(pcie_port));
	pem_ctl_status.s.lnk_enb = 1;
	cvmx_write_csr(CVMX_PEMX_CTL_STATUS(pcie_port), pem_ctl_status.u64);

	/* Wait for the link to come up */
	start_cycle = cvmx_get_cycle();
	do {
		if (cvmx_get_cycle() - start_cycle >  octeon_get_clock_rate())
			return -1;
		cvmx_wait(10000);
		pciercx_cfg032.u32 = cvmx_pcie_cfgx_read(pcie_port, CVMX_PCIERCX_CFG032(pcie_port));
	} while ((pciercx_cfg032.s.dlla == 0) || (pciercx_cfg032.s.lt == 1));

	/*
	 * Update the Replay Time Limit. Empirically, some PCIe
	 * devices take a little longer to respond than expected under
	 * load. As a workaround for this we configure the Replay Time
	 * Limit to the value expected for a 512 byte MPS instead of
	 * our actual 256 byte MPS. The numbers below are directly
	 * from the PCIe spec table 3-4
	 */
	pciercx_cfg448.u32 = cvmx_pcie_cfgx_read(pcie_port, CVMX_PCIERCX_CFG448(pcie_port));
	switch (pciercx_cfg032.s.nlw) {
	case 1: /* 1 lane */
		pciercx_cfg448.s.rtl = 1677;
		break;
	case 2: /* 2 lanes */
		pciercx_cfg448.s.rtl = 867;
		break;
	case 4: /* 4 lanes */
		pciercx_cfg448.s.rtl = 462;
		break;
	case 8: /* 8 lanes */
		pciercx_cfg448.s.rtl = 258;
		break;
	}
	cvmx_pcie_cfgx_write(pcie_port, CVMX_PCIERCX_CFG448(pcie_port), pciercx_cfg448.u32);

	return 0;
}


/**
 * Initialize a PCIe gen 2 port for use in host(RC) mode. It doesn't enumerate
 * the bus.
 *
 * @pcie_port: PCIe port to initialize
 *
 * Returns Zero on success.
 */
static int __cvmx_pcie_rc_initialize_gen2(int pcie_port)
{
	int i;
	union cvmx_ciu_soft_prst ciu_soft_prst;
	union cvmx_mio_rst_ctlx mio_rst_ctl;
	union cvmx_pemx_bar_ctl pemx_bar_ctl;
	union cvmx_pemx_ctl_status pemx_ctl_status;
	union cvmx_pemx_bist_status pemx_bist_status;
	union cvmx_pemx_bist_status2 pemx_bist_status2;
	union cvmx_pciercx_cfg032 pciercx_cfg032;
	union cvmx_pciercx_cfg515 pciercx_cfg515;
	union cvmx_sli_ctl_portx sli_ctl_portx;
	union cvmx_sli_mem_access_ctl sli_mem_access_ctl;
	union cvmx_sli_mem_access_subidx mem_access_subid;
	union cvmx_sriox_status_reg sriox_status_reg;
	union cvmx_pemx_bar1_indexx bar1_index;

	if (octeon_has_feature(OCTEON_FEATURE_SRIO)) {
		/* Make sure this interface isn't SRIO */
		if (OCTEON_IS_MODEL(OCTEON_CN66XX)) {
			/*
			 * The CN66XX requires reading the
			 * MIO_QLMX_CFG register to figure out the
			 * port type.
			 */
			union cvmx_mio_qlmx_cfg qlmx_cfg;
			qlmx_cfg.u64 = cvmx_read_csr(CVMX_MIO_QLMX_CFG(pcie_port));

			if (qlmx_cfg.s.qlm_spd == 15) {
				pr_notice("PCIe: Port %d is disabled, skipping.\n", pcie_port);
				return -1;
			}

			switch (qlmx_cfg.s.qlm_spd) {
			case 0x1: /* SRIO 1x4 short */
			case 0x3: /* SRIO 1x4 long */
			case 0x4: /* SRIO 2x2 short */
			case 0x6: /* SRIO 2x2 long */
				pr_notice("PCIe: Port %d is SRIO, skipping.\n", pcie_port);
				return -1;
			case 0x9: /* SGMII */
				pr_notice("PCIe: Port %d is SGMII, skipping.\n", pcie_port);
				return -1;
			case 0xb: /* XAUI */
				pr_notice("PCIe: Port %d is XAUI, skipping.\n", pcie_port);
				return -1;
			case 0x0: /* PCIE gen2 */
			case 0x8: /* PCIE gen2 (alias) */
			case 0x2: /* PCIE gen1 */
			case 0xa: /* PCIE gen1 (alias) */
				break;
			default:
				pr_notice("PCIe: Port %d is unknown, skipping.\n", pcie_port);
				return -1;
			}
		} else {
			sriox_status_reg.u64 = cvmx_read_csr(CVMX_SRIOX_STATUS_REG(pcie_port));
			if (sriox_status_reg.s.srio) {
				pr_notice("PCIe: Port %d is SRIO, skipping.\n", pcie_port);
				return -1;
			}
		}
	}

#if 0
    /* This code is so that the PCIe analyzer is able to see 63XX traffic */
	pr_notice("PCIE : init for pcie analyzer.\n");
	cvmx_helper_qlm_jtag_init();
	cvmx_helper_qlm_jtag_shift_zeros(pcie_port, 85);
	cvmx_helper_qlm_jtag_shift(pcie_port, 1, 1);
	cvmx_helper_qlm_jtag_shift_zeros(pcie_port, 300-86);
	cvmx_helper_qlm_jtag_shift_zeros(pcie_port, 85);
	cvmx_helper_qlm_jtag_shift(pcie_port, 1, 1);
	cvmx_helper_qlm_jtag_shift_zeros(pcie_port, 300-86);
	cvmx_helper_qlm_jtag_shift_zeros(pcie_port, 85);
	cvmx_helper_qlm_jtag_shift(pcie_port, 1, 1);
	cvmx_helper_qlm_jtag_shift_zeros(pcie_port, 300-86);
	cvmx_helper_qlm_jtag_shift_zeros(pcie_port, 85);
	cvmx_helper_qlm_jtag_shift(pcie_port, 1, 1);
	cvmx_helper_qlm_jtag_shift_zeros(pcie_port, 300-86);
	cvmx_helper_qlm_jtag_update(pcie_port);
#endif

	/* Make sure we aren't trying to setup a target mode interface in host mode */
	mio_rst_ctl.u64 = cvmx_read_csr(CVMX_MIO_RST_CTLX(pcie_port));
	if (!mio_rst_ctl.s.host_mode) {
		pr_notice("PCIe: Port %d in endpoint mode.\n", pcie_port);
		return -1;
	}

	/* CN63XX Pass 1.0 errata G-14395 requires the QLM De-emphasis be programmed */
	if (OCTEON_IS_MODEL(OCTEON_CN63XX_PASS1_0)) {
		if (pcie_port) {
			union cvmx_ciu_qlm1 ciu_qlm;
			ciu_qlm.u64 = cvmx_read_csr(CVMX_CIU_QLM1);
			ciu_qlm.s.txbypass = 1;
			ciu_qlm.s.txdeemph = 5;
			ciu_qlm.s.txmargin = 0x17;
			cvmx_write_csr(CVMX_CIU_QLM1, ciu_qlm.u64);
		} else {
			union cvmx_ciu_qlm0 ciu_qlm;
			ciu_qlm.u64 = cvmx_read_csr(CVMX_CIU_QLM0);
			ciu_qlm.s.txbypass = 1;
			ciu_qlm.s.txdeemph = 5;
			ciu_qlm.s.txmargin = 0x17;
			cvmx_write_csr(CVMX_CIU_QLM0, ciu_qlm.u64);
		}
	}
	/* Bring the PCIe out of reset */
	if (pcie_port)
		ciu_soft_prst.u64 = cvmx_read_csr(CVMX_CIU_SOFT_PRST1);
	else
		ciu_soft_prst.u64 = cvmx_read_csr(CVMX_CIU_SOFT_PRST);
	/*
	 * After a chip reset the PCIe will also be in reset. If it
	 * isn't, most likely someone is trying to init it again
	 * without a proper PCIe reset
	 */
	if (ciu_soft_prst.s.soft_prst == 0) {
		/* Reset the port */
		ciu_soft_prst.s.soft_prst = 1;
		if (pcie_port)
			cvmx_write_csr(CVMX_CIU_SOFT_PRST1, ciu_soft_prst.u64);
		else
			cvmx_write_csr(CVMX_CIU_SOFT_PRST, ciu_soft_prst.u64);
		/* Wait until pcie resets the ports. */
		udelay(2000);
	}
	if (pcie_port) {
		ciu_soft_prst.u64 = cvmx_read_csr(CVMX_CIU_SOFT_PRST1);
		ciu_soft_prst.s.soft_prst = 0;
		cvmx_write_csr(CVMX_CIU_SOFT_PRST1, ciu_soft_prst.u64);
	} else {
		ciu_soft_prst.u64 = cvmx_read_csr(CVMX_CIU_SOFT_PRST);
		ciu_soft_prst.s.soft_prst = 0;
		cvmx_write_csr(CVMX_CIU_SOFT_PRST, ciu_soft_prst.u64);
	}

	/* Wait for PCIe reset to complete */
	udelay(1000);

	/*
	 * Check and make sure PCIe came out of reset. If it doesn't
	 * the board probably hasn't wired the clocks up and the
	 * interface should be skipped.
	 */
	if (CVMX_WAIT_FOR_FIELD64(CVMX_MIO_RST_CTLX(pcie_port), union cvmx_mio_rst_ctlx, rst_done, ==, 1, 10000)) {
		pr_notice("PCIe: Port %d stuck in reset, skipping.\n", pcie_port);
		return -1;
	}

	/* Check BIST status */
	pemx_bist_status.u64 = cvmx_read_csr(CVMX_PEMX_BIST_STATUS(pcie_port));
	if (pemx_bist_status.u64)
		pr_notice("PCIe: BIST FAILED for port %d (0x%016llx)\n", pcie_port, CAST64(pemx_bist_status.u64));
	pemx_bist_status2.u64 = cvmx_read_csr(CVMX_PEMX_BIST_STATUS2(pcie_port));
	/* Errata PCIE-14766 may cause the lower 6 bits to be randomly set on CN63XXp1 */
	if (OCTEON_IS_MODEL(OCTEON_CN63XX_PASS1_X))
		pemx_bist_status2.u64 &= ~0x3full;
	if (pemx_bist_status2.u64)
		pr_notice("PCIe: BIST2 FAILED for port %d (0x%016llx)\n", pcie_port, CAST64(pemx_bist_status2.u64));

	/* Initialize the config space CSRs */
	__cvmx_pcie_rc_initialize_config_space(pcie_port);

	/* Enable gen2 speed selection */
	pciercx_cfg515.u32 = cvmx_pcie_cfgx_read(pcie_port, CVMX_PCIERCX_CFG515(pcie_port));
	pciercx_cfg515.s.dsc = 1;
	cvmx_pcie_cfgx_write(pcie_port, CVMX_PCIERCX_CFG515(pcie_port), pciercx_cfg515.u32);

	/* Bring the link up */
	if (__cvmx_pcie_rc_initialize_link_gen2(pcie_port)) {
		/*
		 * Some gen1 devices don't handle the gen 2 training
		 * correctly. Disable gen2 and try again with only
		 * gen1
		 */
		union cvmx_pciercx_cfg031 pciercx_cfg031;
		pciercx_cfg031.u32 = cvmx_pcie_cfgx_read(pcie_port, CVMX_PCIERCX_CFG031(pcie_port));
		pciercx_cfg031.s.mls = 1;
		cvmx_pcie_cfgx_write(pcie_port, CVMX_PCIERCX_CFG031(pcie_port), pciercx_cfg031.u32);
		if (__cvmx_pcie_rc_initialize_link_gen2(pcie_port)) {
			pr_notice("PCIe: Link timeout on port %d, probably the slot is empty\n", pcie_port);
			return -1;
		}
	}

	/* Store merge control (SLI_MEM_ACCESS_CTL[TIMER,MAX_WORD]) */
	sli_mem_access_ctl.u64 = cvmx_read_csr(CVMX_PEXP_SLI_MEM_ACCESS_CTL);
	sli_mem_access_ctl.s.max_word = 0;	/* Allow 16 words to combine */
	sli_mem_access_ctl.s.timer = 127;	/* Wait up to 127 cycles for more data */
	cvmx_write_csr(CVMX_PEXP_SLI_MEM_ACCESS_CTL, sli_mem_access_ctl.u64);

	/* Setup Mem access SubDIDs */
	mem_access_subid.u64 = 0;
	mem_access_subid.s.port = pcie_port; /* Port the request is sent to. */
	mem_access_subid.s.nmerge = 0;	/* Allow merging as it works on CN6XXX. */
	mem_access_subid.s.esr = 1;	/* Endian-swap for Reads. */
	mem_access_subid.s.esw = 1;	/* Endian-swap for Writes. */
	mem_access_subid.s.wtype = 0;	/* "No snoop" and "Relaxed ordering" are not set */
	mem_access_subid.s.rtype = 0;	/* "No snoop" and "Relaxed ordering" are not set */
	/* PCIe Adddress Bits <63:34>. */
	if (OCTEON_IS_MODEL(OCTEON_CN68XX))
		mem_access_subid.cn68xx.ba = 0;
	else
		mem_access_subid.cn63xx.ba = 0;

	/*
	 * Setup mem access 12-15 for port 0, 16-19 for port 1,
	 * supplying 36 bits of address space.
	 */
	for (i = 12 + pcie_port * 4; i < 16 + pcie_port * 4; i++) {
		cvmx_write_csr(CVMX_PEXP_SLI_MEM_ACCESS_SUBIDX(i), mem_access_subid.u64);
		/* Set each SUBID to extend the addressable range */
		__cvmx_increment_ba(&mem_access_subid);
	}

	/*
	 * Disable the peer to peer forwarding register. This must be
	 * setup by the OS after it enumerates the bus and assigns
	 * addresses to the PCIe busses.
	 */
	for (i = 0; i < 4; i++) {
		cvmx_write_csr(CVMX_PEMX_P2P_BARX_START(i, pcie_port), -1);
		cvmx_write_csr(CVMX_PEMX_P2P_BARX_END(i, pcie_port), -1);
	}

	/* Set Octeon's BAR0 to decode 0-16KB. It overlaps with Bar2 */
	cvmx_write_csr(CVMX_PEMX_P2N_BAR0_START(pcie_port), 0);

	/*
	 * Set Octeon's BAR2 to decode 0-2^41. Bar0 and Bar1 take
	 * precedence where they overlap. It also overlaps with the
	 * device addresses, so make sure the peer to peer forwarding
	 * is set right.
	 */
	cvmx_write_csr(CVMX_PEMX_P2N_BAR2_START(pcie_port), 0);

	/*
	 * Setup BAR2 attributes
	 * Relaxed Ordering (NPEI_CTL_PORTn[PTLP_RO,CTLP_RO, WAIT_COM])
	 * - PTLP_RO,CTLP_RO should normally be set (except for debug).
	 * - WAIT_COM=0 will likely work for all applications.
	 * Load completion relaxed ordering (NPEI_CTL_PORTn[WAITL_COM])
	 */
	pemx_bar_ctl.u64 = cvmx_read_csr(CVMX_PEMX_BAR_CTL(pcie_port));
	pemx_bar_ctl.s.bar1_siz = 3;  /* 256MB BAR1*/
	pemx_bar_ctl.s.bar2_enb = 1;
	pemx_bar_ctl.s.bar2_esx = 1;
	pemx_bar_ctl.s.bar2_cax = 0;
	cvmx_write_csr(CVMX_PEMX_BAR_CTL(pcie_port), pemx_bar_ctl.u64);
	sli_ctl_portx.u64 = cvmx_read_csr(CVMX_PEXP_SLI_CTL_PORTX(pcie_port));
	sli_ctl_portx.s.ptlp_ro = 1;
	sli_ctl_portx.s.ctlp_ro = 1;
	sli_ctl_portx.s.wait_com = 0;
	sli_ctl_portx.s.waitl_com = 0;
	cvmx_write_csr(CVMX_PEXP_SLI_CTL_PORTX(pcie_port), sli_ctl_portx.u64);

	/* BAR1 follows BAR2 */
	cvmx_write_csr(CVMX_PEMX_P2N_BAR1_START(pcie_port), CVMX_PCIE_BAR1_RC_BASE);

	bar1_index.u64 = 0;
	bar1_index.s.addr_idx = (CVMX_PCIE_BAR1_PHYS_BASE >> 22);
	bar1_index.s.ca = 1;	   /* Not Cached */
	bar1_index.s.end_swp = 1;  /* Endian Swap mode */
	bar1_index.s.addr_v = 1;   /* Valid entry */

	for (i = 0; i < 16; i++) {
		cvmx_write_csr(CVMX_PEMX_BAR1_INDEXX(i, pcie_port), bar1_index.u64);
		/* 256MB / 16 >> 22 == 4 */
		bar1_index.s.addr_idx += (((1ull << 28) / 16ull) >> 22);
	}

	/*
	 * Allow config retries for 250ms. Count is based off the 5Ghz
	 * SERDES clock.
	 */
	pemx_ctl_status.u64 = cvmx_read_csr(CVMX_PEMX_CTL_STATUS(pcie_port));
	pemx_ctl_status.s.cfg_rtry = 250 * 5000000 / 0x10000;
	cvmx_write_csr(CVMX_PEMX_CTL_STATUS(pcie_port), pemx_ctl_status.u64);

	/* Display the link status */
	pciercx_cfg032.u32 = cvmx_pcie_cfgx_read(pcie_port, CVMX_PCIERCX_CFG032(pcie_port));
	pr_notice("PCIe: Port %d link active, %d lanes, speed gen%d\n", pcie_port, pciercx_cfg032.s.nlw, pciercx_cfg032.s.ls);

	return 0;
}

/**
 * Initialize a PCIe port for use in host(RC) mode. It doesn't enumerate the bus.
 *
 * @pcie_port: PCIe port to initialize
 *
 * Returns Zero on success
 */
static int cvmx_pcie_rc_initialize(int pcie_port)
{
	int result;
	if (octeon_has_feature(OCTEON_FEATURE_NPEI))
		result = __cvmx_pcie_rc_initialize_gen1(pcie_port);
	else
		result = __cvmx_pcie_rc_initialize_gen2(pcie_port);
	return result;
}

/* Above was cvmx-pcie.c, below original pcie.c */

/**
 * Map a PCI device to the appropriate interrupt line
 *
 * @dev:    The Linux PCI device structure for the device to map
 * @slot:   The slot number for this device on __BUS 0__. Linux
 *		 enumerates through all the bridges and figures out the
 *		 slot on Bus 0 where this device eventually hooks to.
 * @pin:    The PCI interrupt pin read from the device, then swizzled
 *		 as it goes through each bridge.
 * Returns Interrupt number for the device
 */
int __init octeon_pcie_pcibios_map_irq(const struct pci_dev *dev,
				       u8 slot, u8 pin)
{
	/*
	 * The EBH5600 board with the PCI to PCIe bridge mistakenly
	 * wires the first slot for both device id 2 and interrupt
	 * A. According to the PCI spec, device id 2 should be C. The
	 * following kludge attempts to fix this.
	 */
	if (strstr(octeon_board_type_string(), "EBH5600") &&
	    dev->bus && dev->bus->parent) {
		/*
		 * Iterate all the way up the device chain and find
		 * the root bus.
		 */
		while (dev->bus && dev->bus->parent)
			dev = to_pci_dev(dev->bus->bridge);
		/*
		 * If the root bus is number 0 and the PEX 8114 is the
		 * root, assume we are behind the miswired bus. We
		 * need to correct the swizzle level by two. Yuck.
		 */
		if ((dev->bus->number == 1) &&
		    (dev->vendor == 0x10b5) && (dev->device == 0x8114)) {
			/*
			 * The pin field is one based, not zero. We
			 * need to swizzle it by minus two.
			 */
			pin = ((pin - 3) & 3) + 1;
		}
	}
	/*
	 * The -1 is because pin starts with one, not zero. It might
	 * be that this equation needs to include the slot number, but
	 * I don't have hardware to check that against.
	 */
	return pin - 1 + OCTEON_IRQ_PCI_INT0;
}

static	void set_cfg_read_retry(u32 retry_cnt)
{
	union cvmx_pemx_ctl_status pemx_ctl;
	pemx_ctl.u64 = cvmx_read_csr(CVMX_PEMX_CTL_STATUS(1));
	pemx_ctl.s.cfg_rtry = retry_cnt;
	cvmx_write_csr(CVMX_PEMX_CTL_STATUS(1), pemx_ctl.u64);
}


static u32 disable_cfg_read_retry(void)
{
	u32 retry_cnt;

	union cvmx_pemx_ctl_status pemx_ctl;
	pemx_ctl.u64 = cvmx_read_csr(CVMX_PEMX_CTL_STATUS(1));
	retry_cnt =  pemx_ctl.s.cfg_rtry;
	pemx_ctl.s.cfg_rtry = 0;
	cvmx_write_csr(CVMX_PEMX_CTL_STATUS(1), pemx_ctl.u64);
	return retry_cnt;
}

static int is_cfg_retry(void)
{
	union cvmx_pemx_int_sum pemx_int_sum;
	pemx_int_sum.u64 = cvmx_read_csr(CVMX_PEMX_INT_SUM(1));
	if (pemx_int_sum.s.crs_dr)
		return 1;
	return 0;
}

/*
 * Read a value from configuration space
 *
 */
static int octeon_pcie_read_config(unsigned int pcie_port, struct pci_bus *bus,
				   unsigned int devfn, int reg, int size,
				   u32 *val)
{
	union octeon_cvmemctl cvmmemctl;
	union octeon_cvmemctl cvmmemctl_save;
	int bus_number = bus->number;
	int cfg_retry = 0;
	int retry_cnt = 0;
	int max_retry_cnt = 10;
	u32 cfg_retry_cnt = 0;

	cvmmemctl_save.u64 = 0;
	BUG_ON(pcie_port >= ARRAY_SIZE(enable_pcie_bus_num_war));
	/*
	 * For the top level bus make sure our hardware bus number
	 * matches the software one
	 */
	if (bus->parent == NULL) {
		if (enable_pcie_bus_num_war[pcie_port])
			bus_number = 0;
		else {
			union cvmx_pciercx_cfg006 pciercx_cfg006;
			pciercx_cfg006.u32 = cvmx_pcie_cfgx_read(pcie_port,
					     CVMX_PCIERCX_CFG006(pcie_port));
			if (pciercx_cfg006.s.pbnum != bus_number) {
				pciercx_cfg006.s.pbnum = bus_number;
				pciercx_cfg006.s.sbnum = bus_number;
				pciercx_cfg006.s.subbnum = bus_number;
				cvmx_pcie_cfgx_write(pcie_port,
					    CVMX_PCIERCX_CFG006(pcie_port),
					    pciercx_cfg006.u32);
			}
		}
	}

	/*
	 * PCIe only has a single device connected to Octeon. It is
	 * always device ID 0. Don't bother doing reads for other
	 * device IDs on the first segment.
	 */
	if ((bus->parent == NULL) && (devfn >> 3 != 0))
		return PCIBIOS_FUNC_NOT_SUPPORTED;

	/*
	 * The following is a workaround for the CN57XX, CN56XX,
	 * CN55XX, and CN54XX errata with PCIe config reads from non
	 * existent devices.  These chips will hang the PCIe link if a
	 * config read is performed that causes a UR response.
	 */
	if (OCTEON_IS_MODEL(OCTEON_CN56XX_PASS1) ||
	    OCTEON_IS_MODEL(OCTEON_CN56XX_PASS1_1)) {
		/*
		 * For our EBH5600 board, port 0 has a bridge with two
		 * PCI-X slots. We need a new special checks to make
		 * sure we only probe valid stuff.  The PCIe->PCI-X
		 * bridge only respondes to device ID 0, function
		 * 0-1
		 */
		if ((bus->parent == NULL) && (devfn >= 2))
			return PCIBIOS_FUNC_NOT_SUPPORTED;
		/*
		 * The PCI-X slots are device ID 2,3. Choose one of
		 * the below "if" blocks based on what is plugged into
		 * the board.
		 */
#if 1
		/* Use this option if you aren't using either slot */
		if (bus_number == 2)
			return PCIBIOS_FUNC_NOT_SUPPORTED;
#elif 0
		/*
		 * Use this option if you are using the first slot but
		 * not the second.
		 */
		if ((bus_number == 2) && (devfn >> 3 != 2))
			return PCIBIOS_FUNC_NOT_SUPPORTED;
#elif 0
		/*
		 * Use this option if you are using the second slot
		 * but not the first.
		 */
		if ((bus_number == 2) && (devfn >> 3 != 3))
			return PCIBIOS_FUNC_NOT_SUPPORTED;
#elif 0
		/* Use this opion if you are using both slots */
		if ((bus_number == 2) &&
		    !((devfn == (2 << 3)) || (devfn == (3 << 3))))
			return PCIBIOS_FUNC_NOT_SUPPORTED;
#endif

		/* The following #if gives a more complicated example. This is
		   the required checks for running a Nitrox CN16XX-NHBX in the
		   slot of the EBH5600. This card has a PLX PCIe bridge with
		   four Nitrox PLX parts behind it */
#if 0
		/* PLX bridge with 4 ports */
		if ((bus_number == 4) &&
		    !((devfn >> 3 >= 1) && (devfn >> 3 <= 4)))
			return PCIBIOS_FUNC_NOT_SUPPORTED;
		/* Nitrox behind PLX 1 */
		if ((bus_number == 5) && (devfn >> 3 != 0))
			return PCIBIOS_FUNC_NOT_SUPPORTED;
		/* Nitrox behind PLX 2 */
		if ((bus_number == 6) && (devfn >> 3 != 0))
			return PCIBIOS_FUNC_NOT_SUPPORTED;
		/* Nitrox behind PLX 3 */
		if ((bus_number == 7) && (devfn >> 3 != 0))
			return PCIBIOS_FUNC_NOT_SUPPORTED;
		/* Nitrox behind PLX 4 */
		if ((bus_number == 8) && (devfn >> 3 != 0))
			return PCIBIOS_FUNC_NOT_SUPPORTED;
#endif

		/*
		 * Shorten the DID timeout so bus errors for PCIe
		 * config reads from non existent devices happen
		 * faster. This allows us to continue booting even if
		 * the above "if" checks are wrong.  Once one of these
		 * errors happens, the PCIe port is dead.
		 */
		cvmmemctl_save.u64 = __read_64bit_c0_register($11, 7);
		cvmmemctl.u64 = cvmmemctl_save.u64;
		cvmmemctl.s.didtto = 2;
		__write_64bit_c0_register($11, 7, cvmmemctl.u64);
	}

	if ((OCTEON_IS_MODEL(OCTEON_CN63XX)) && (enable_pcie_14459_war))
		cfg_retry_cnt = disable_cfg_read_retry();

	pr_debug("pcie_cfg_rd port=%d b=%d devfn=0x%03x reg=0x%03x"
		 " size=%d ", pcie_port, bus_number, devfn, reg, size);
	do {
		switch (size) {
		case 4:
			*val = cvmx_pcie_config_read32(pcie_port, bus_number,
				devfn >> 3, devfn & 0x7, reg);
		break;
		case 2:
			*val = cvmx_pcie_config_read16(pcie_port, bus_number,
				devfn >> 3, devfn & 0x7, reg);
		break;
		case 1:
			*val = cvmx_pcie_config_read8(pcie_port, bus_number,
				devfn >> 3, devfn & 0x7, reg);
		break;
		default:
			if (OCTEON_IS_MODEL(OCTEON_CN63XX))
				set_cfg_read_retry(cfg_retry_cnt);
			return PCIBIOS_FUNC_NOT_SUPPORTED;
		}
		if ((OCTEON_IS_MODEL(OCTEON_CN63XX)) &&
			(enable_pcie_14459_war)) {
			cfg_retry = is_cfg_retry();
			retry_cnt++;
			if (retry_cnt > max_retry_cnt) {
				pr_err(" pcie cfg_read retries failed. retry_cnt=%d\n",
				       retry_cnt);
				cfg_retry = 0;
			}
		}
	} while (cfg_retry);

	if ((OCTEON_IS_MODEL(OCTEON_CN63XX)) && (enable_pcie_14459_war))
		set_cfg_read_retry(cfg_retry_cnt);
	pr_debug("val=%08x  : tries=%02d\n", *val, retry_cnt);
	if (OCTEON_IS_MODEL(OCTEON_CN56XX_PASS1) ||
	    OCTEON_IS_MODEL(OCTEON_CN56XX_PASS1_1))
		write_c0_cvmmemctl(cvmmemctl_save.u64);
	return PCIBIOS_SUCCESSFUL;
}

static int octeon_pcie0_read_config(struct pci_bus *bus, unsigned int devfn,
				    int reg, int size, u32 *val)
{
	return octeon_pcie_read_config(0, bus, devfn, reg, size, val);
}

static int octeon_pcie1_read_config(struct pci_bus *bus, unsigned int devfn,
				    int reg, int size, u32 *val)
{
	return octeon_pcie_read_config(1, bus, devfn, reg, size, val);
}

static int octeon_dummy_read_config(struct pci_bus *bus, unsigned int devfn,
				    int reg, int size, u32 *val)
{
	return PCIBIOS_FUNC_NOT_SUPPORTED;
}

/*
 * Write a value to PCI configuration space
 */
static int octeon_pcie_write_config(unsigned int pcie_port, struct pci_bus *bus,
				    unsigned int devfn, int reg,
				    int size, u32 val)
{
	int bus_number = bus->number;

	BUG_ON(pcie_port >= ARRAY_SIZE(enable_pcie_bus_num_war));

	if ((bus->parent == NULL) && (enable_pcie_bus_num_war[pcie_port]))
		bus_number = 0;

	pr_debug("pcie_cfg_wr port=%d b=%d devfn=0x%03x"
		 " reg=0x%03x size=%d val=%08x\n", pcie_port, bus_number, devfn,
		 reg, size, val);


	switch (size) {
	case 4:
		cvmx_pcie_config_write32(pcie_port, bus_number, devfn >> 3,
					 devfn & 0x7, reg, val);
		break;
	case 2:
		cvmx_pcie_config_write16(pcie_port, bus_number, devfn >> 3,
					 devfn & 0x7, reg, val);
		break;
	case 1:
		cvmx_pcie_config_write8(pcie_port, bus_number, devfn >> 3,
					devfn & 0x7, reg, val);
		break;
	default:
		return PCIBIOS_FUNC_NOT_SUPPORTED;
	}
#if PCI_CONFIG_SPACE_DELAY
	/*
	 * Delay on writes so that devices have time to come up. Some
	 * bridges need this to allow time for the secondary busses to
	 * work
	 */
	udelay(PCI_CONFIG_SPACE_DELAY);
#endif
	return PCIBIOS_SUCCESSFUL;
}

static int octeon_pcie0_write_config(struct pci_bus *bus, unsigned int devfn,
				     int reg, int size, u32 val)
{
	return octeon_pcie_write_config(0, bus, devfn, reg, size, val);
}

static int octeon_pcie1_write_config(struct pci_bus *bus, unsigned int devfn,
				     int reg, int size, u32 val)
{
	return octeon_pcie_write_config(1, bus, devfn, reg, size, val);
}

static int octeon_dummy_write_config(struct pci_bus *bus, unsigned int devfn,
				     int reg, int size, u32 val)
{
	return PCIBIOS_FUNC_NOT_SUPPORTED;
}

static struct pci_ops octeon_pcie0_ops = {
<<<<<<< HEAD
	.read = octeon_pcie0_read_config,
	.write = octeon_pcie0_write_config,
=======
	.read	= octeon_pcie0_read_config,
	.write	= octeon_pcie0_write_config,
>>>>>>> 44923c9c
};

static struct resource octeon_pcie0_mem_resource = {
	.name = "Octeon PCIe0 MEM",
	.flags = IORESOURCE_MEM,
};

static struct resource octeon_pcie0_io_resource = {
	.name = "Octeon PCIe0 IO",
	.flags = IORESOURCE_IO,
};

static struct pci_controller octeon_pcie0_controller = {
	.pci_ops = &octeon_pcie0_ops,
	.mem_resource = &octeon_pcie0_mem_resource,
	.io_resource = &octeon_pcie0_io_resource,
};

static struct pci_ops octeon_pcie1_ops = {
<<<<<<< HEAD
	.read = octeon_pcie1_read_config,
	.write = octeon_pcie1_write_config,
=======
	.read	= octeon_pcie1_read_config,
	.write	= octeon_pcie1_write_config,
>>>>>>> 44923c9c
};

static struct resource octeon_pcie1_mem_resource = {
	.name = "Octeon PCIe1 MEM",
	.flags = IORESOURCE_MEM,
};

static struct resource octeon_pcie1_io_resource = {
	.name = "Octeon PCIe1 IO",
	.flags = IORESOURCE_IO,
};

static struct pci_controller octeon_pcie1_controller = {
	.pci_ops = &octeon_pcie1_ops,
	.mem_resource = &octeon_pcie1_mem_resource,
	.io_resource = &octeon_pcie1_io_resource,
};

static struct pci_ops octeon_dummy_ops = {
<<<<<<< HEAD
	.read = octeon_dummy_read_config,
	.write = octeon_dummy_write_config,
=======
	.read	= octeon_dummy_read_config,
	.write	= octeon_dummy_write_config,
>>>>>>> 44923c9c
};

static struct resource octeon_dummy_mem_resource = {
	.name = "Virtual PCIe MEM",
	.flags = IORESOURCE_MEM,
};

static struct resource octeon_dummy_io_resource = {
	.name = "Virtual PCIe IO",
	.flags = IORESOURCE_IO,
};

static struct pci_controller octeon_dummy_controller = {
	.pci_ops = &octeon_dummy_ops,
	.mem_resource = &octeon_dummy_mem_resource,
	.io_resource = &octeon_dummy_io_resource,
};

static int device_needs_bus_num_war(uint32_t deviceid)
{
#define IDT_VENDOR_ID 0x111d

	if ((deviceid  & 0xffff) == IDT_VENDOR_ID)
		return 1;
	return 0;
}

/**
 * Initialize the Octeon PCIe controllers
 *
 * Returns
 */
static int __init octeon_pcie_setup(void)
{
	int result;
	int host_mode;
	int srio_war15205 = 0, port;
	union cvmx_sli_ctl_portx sli_ctl_portx;
	union cvmx_sriox_status_reg sriox_status_reg;

	/* These chips don't have PCIe */
	if (!octeon_has_feature(OCTEON_FEATURE_PCIE))
		return 0;

	/* No PCIe simulation */
	if (octeon_is_simulation())
		return 0;

	/* Disable PCI if instructed on the command line */
	if (pcie_disable)
		return 0;

	/* Point pcibios_map_irq() to the PCIe version of it */
	octeon_pcibios_map_irq = octeon_pcie_pcibios_map_irq;

	/*
	 * PCIe I/O range. It is based on port 0 but includes up until
	 * port 1's end.
	 */
	set_io_port_base(CVMX_ADD_IO_SEG(cvmx_pcie_get_io_base_address(0)));
	ioport_resource.start = 0;
	ioport_resource.end =
		cvmx_pcie_get_io_base_address(1) -
		cvmx_pcie_get_io_base_address(0) + cvmx_pcie_get_io_size(1) - 1;

	/*
	 * Create a dummy PCIe controller to swallow up bus 0. IDT bridges
	 * don't work if the primary bus number is zero. Here we add a fake
	 * PCIe controller that the kernel will give bus 0. This allows
	 * us to not change the normal kernel bus enumeration
	 */
	octeon_dummy_controller.io_map_base = -1;
	octeon_dummy_controller.mem_resource->start = (1ull<<48);
	octeon_dummy_controller.mem_resource->end = (1ull<<48);
	register_pci_controller(&octeon_dummy_controller);

	if (octeon_has_feature(OCTEON_FEATURE_NPEI)) {
		union cvmx_npei_ctl_status npei_ctl_status;
		npei_ctl_status.u64 = cvmx_read_csr(CVMX_PEXP_NPEI_CTL_STATUS);
		host_mode = npei_ctl_status.s.host_mode;
		octeon_dma_bar_type = OCTEON_DMA_BAR_TYPE_PCIE;
	} else {
		union cvmx_mio_rst_ctlx mio_rst_ctl;
		mio_rst_ctl.u64 = cvmx_read_csr(CVMX_MIO_RST_CTLX(0));
		host_mode = mio_rst_ctl.s.host_mode;
		octeon_dma_bar_type = OCTEON_DMA_BAR_TYPE_PCIE2;
	}

	if (host_mode) {
		pr_notice("PCIe: Initializing port 0\n");
		/* CN63XX pass 1_x/2.0 errata PCIe-15205 */
		if (OCTEON_IS_MODEL(OCTEON_CN63XX_PASS1_X) ||
			OCTEON_IS_MODEL(OCTEON_CN63XX_PASS2_0)) {
			sriox_status_reg.u64 = cvmx_read_csr(CVMX_SRIOX_STATUS_REG(0));
			if (sriox_status_reg.s.srio) {
				srio_war15205 += 1;	 /* Port is SRIO */
				port = 0;
			}
		}
		result = cvmx_pcie_rc_initialize(0);
		if (result == 0) {
			uint32_t device0;
			/* Memory offsets are physical addresses */
			octeon_pcie0_controller.mem_offset =
				cvmx_pcie_get_mem_base_address(0);
			/* IO offsets are Mips virtual addresses */
			octeon_pcie0_controller.io_map_base =
				CVMX_ADD_IO_SEG(cvmx_pcie_get_io_base_address
						(0));
			octeon_pcie0_controller.io_offset = 0;
			/*
			 * To keep things similar to PCI, we start
			 * device addresses at the same place as PCI
			 * uisng big bar support. This normally
			 * translates to 4GB-256MB, which is the same
			 * as most x86 PCs.
			 */
			octeon_pcie0_controller.mem_resource->start =
				cvmx_pcie_get_mem_base_address(0) +
				(4ul << 30) - (OCTEON_PCI_BAR1_HOLE_SIZE << 20);
			octeon_pcie0_controller.mem_resource->end =
				cvmx_pcie_get_mem_base_address(0) +
				cvmx_pcie_get_mem_size(0) - 1;
			/*
			 * Ports must be above 16KB for the ISA bus
			 * filtering in the PCI-X to PCI bridge.
			 */
			octeon_pcie0_controller.io_resource->start = 4 << 10;
			octeon_pcie0_controller.io_resource->end =
				cvmx_pcie_get_io_size(0) - 1;
			msleep(100); /* Some devices need extra time */
			register_pci_controller(&octeon_pcie0_controller);
			device0 = cvmx_pcie_config_read32(0, 0, 0, 0, 0);
			enable_pcie_bus_num_war[0] =
				device_needs_bus_num_war(device0);
		}
	} else {
		pr_notice("PCIe: Port 0 in endpoint mode, skipping.\n");
		/* CN63XX pass 1_x/2.0 errata PCIe-15205 */
		if (OCTEON_IS_MODEL(OCTEON_CN63XX_PASS1_X) ||
			OCTEON_IS_MODEL(OCTEON_CN63XX_PASS2_0)) {
			srio_war15205 += 1;
			port = 0;
		}
	}

	if (octeon_has_feature(OCTEON_FEATURE_NPEI)) {
		host_mode = 1;
		/* Skip the 2nd port on CN52XX if port 0 is in 4 lane mode */
		if (OCTEON_IS_MODEL(OCTEON_CN52XX)) {
			union cvmx_npei_dbg_data dbg_data;
			dbg_data.u64 = cvmx_read_csr(CVMX_PEXP_NPEI_DBG_DATA);
			if (dbg_data.cn52xx.qlm0_link_width)
				host_mode = 0;
		}
	} else {
		union cvmx_mio_rst_ctlx mio_rst_ctl;
		mio_rst_ctl.u64 = cvmx_read_csr(CVMX_MIO_RST_CTLX(1));
		host_mode = mio_rst_ctl.s.host_mode;
	}

	if (host_mode) {
		pr_notice("PCIe: Initializing port 1\n");
		/* CN63XX pass 1_x/2.0 errata PCIe-15205 */
		if (OCTEON_IS_MODEL(OCTEON_CN63XX_PASS1_X) ||
			OCTEON_IS_MODEL(OCTEON_CN63XX_PASS2_0)) {
			sriox_status_reg.u64 = cvmx_read_csr(CVMX_SRIOX_STATUS_REG(1));
			if (sriox_status_reg.s.srio) {
				srio_war15205 += 1;	 /* Port is SRIO */
				port = 1;
			}
		}
		result = cvmx_pcie_rc_initialize(1);
		if (result == 0) {
			uint32_t device0;
			/* Memory offsets are physical addresses */
			octeon_pcie1_controller.mem_offset =
				cvmx_pcie_get_mem_base_address(1);
			/*
			 * To calculate the address for accessing the 2nd PCIe device,
			 * either 'io_map_base' (pci_iomap()), or 'mips_io_port_base'
			 * (ioport_map()) value is added to
			 * pci_resource_start(dev,bar)). The 'mips_io_port_base' is set
			 * only once based on first PCIe. Also changing 'io_map_base'
			 * based on first slot's value so that both the routines will
			 * work properly.
			 */
			octeon_pcie1_controller.io_map_base =
				CVMX_ADD_IO_SEG(cvmx_pcie_get_io_base_address(0));
			/* IO offsets are Mips virtual addresses */
			octeon_pcie1_controller.io_offset =
				cvmx_pcie_get_io_base_address(1) -
				cvmx_pcie_get_io_base_address(0);
			/*
			 * To keep things similar to PCI, we start device
			 * addresses at the same place as PCI uisng big bar
			 * support. This normally translates to 4GB-256MB,
			 * which is the same as most x86 PCs.
			 */
			octeon_pcie1_controller.mem_resource->start =
				cvmx_pcie_get_mem_base_address(1) + (4ul << 30) -
				(OCTEON_PCI_BAR1_HOLE_SIZE << 20);
			octeon_pcie1_controller.mem_resource->end =
				cvmx_pcie_get_mem_base_address(1) +
				cvmx_pcie_get_mem_size(1) - 1;
			/*
			 * Ports must be above 16KB for the ISA bus filtering
			 * in the PCI-X to PCI bridge.
			 */
			octeon_pcie1_controller.io_resource->start =
				cvmx_pcie_get_io_base_address(1) -
				cvmx_pcie_get_io_base_address(0);
			octeon_pcie1_controller.io_resource->end =
				octeon_pcie1_controller.io_resource->start +
				cvmx_pcie_get_io_size(1) - 1;
			msleep(100); /* Some devices need extra time */
			register_pci_controller(&octeon_pcie1_controller);
			device0 = cvmx_pcie_config_read32(1, 0, 0, 0, 0);
			enable_pcie_bus_num_war[1] =
				device_needs_bus_num_war(device0);
		}
	} else {
		pr_notice("PCIe: Port 1 not in root complex mode, skipping.\n");
		/* CN63XX pass 1_x/2.0 errata PCIe-15205  */
		if (OCTEON_IS_MODEL(OCTEON_CN63XX_PASS1_X) ||
			OCTEON_IS_MODEL(OCTEON_CN63XX_PASS2_0)) {
			srio_war15205 += 1;
			port = 1;
		}
	}

	/*
	 * CN63XX pass 1_x/2.0 errata PCIe-15205 requires setting all
	 * of SRIO MACs SLI_CTL_PORT*[INT*_MAP] to similar value and
	 * all of PCIe Macs SLI_CTL_PORT*[INT*_MAP] to different value
	 * from the previous set values
	 */
	if (OCTEON_IS_MODEL(OCTEON_CN63XX_PASS1_X) ||
		OCTEON_IS_MODEL(OCTEON_CN63XX_PASS2_0)) {
		if (srio_war15205 == 1) {
			sli_ctl_portx.u64 = cvmx_read_csr(CVMX_PEXP_SLI_CTL_PORTX(port));
			sli_ctl_portx.s.inta_map = 1;
			sli_ctl_portx.s.intb_map = 1;
			sli_ctl_portx.s.intc_map = 1;
			sli_ctl_portx.s.intd_map = 1;
			cvmx_write_csr(CVMX_PEXP_SLI_CTL_PORTX(port), sli_ctl_portx.u64);

			sli_ctl_portx.u64 = cvmx_read_csr(CVMX_PEXP_SLI_CTL_PORTX(!port));
			sli_ctl_portx.s.inta_map = 0;
			sli_ctl_portx.s.intb_map = 0;
			sli_ctl_portx.s.intc_map = 0;
			sli_ctl_portx.s.intd_map = 0;
			cvmx_write_csr(CVMX_PEXP_SLI_CTL_PORTX(!port), sli_ctl_portx.u64);
		}
	}

	octeon_pci_dma_init();

	return 0;
}
arch_initcall(octeon_pcie_setup);<|MERGE_RESOLUTION|>--- conflicted
+++ resolved
@@ -1792,13 +1792,8 @@
 }
 
 static struct pci_ops octeon_pcie0_ops = {
-<<<<<<< HEAD
-	.read = octeon_pcie0_read_config,
-	.write = octeon_pcie0_write_config,
-=======
 	.read	= octeon_pcie0_read_config,
 	.write	= octeon_pcie0_write_config,
->>>>>>> 44923c9c
 };
 
 static struct resource octeon_pcie0_mem_resource = {
@@ -1818,13 +1813,8 @@
 };
 
 static struct pci_ops octeon_pcie1_ops = {
-<<<<<<< HEAD
-	.read = octeon_pcie1_read_config,
-	.write = octeon_pcie1_write_config,
-=======
 	.read	= octeon_pcie1_read_config,
 	.write	= octeon_pcie1_write_config,
->>>>>>> 44923c9c
 };
 
 static struct resource octeon_pcie1_mem_resource = {
@@ -1844,13 +1834,8 @@
 };
 
 static struct pci_ops octeon_dummy_ops = {
-<<<<<<< HEAD
-	.read = octeon_dummy_read_config,
-	.write = octeon_dummy_write_config,
-=======
 	.read	= octeon_dummy_read_config,
 	.write	= octeon_dummy_write_config,
->>>>>>> 44923c9c
 };
 
 static struct resource octeon_dummy_mem_resource = {
