--- conflicted
+++ resolved
@@ -197,16 +197,14 @@
 	---help---
 	  Support for the Marvell PXA SoC.
 
-<<<<<<< HEAD
 config COMMON_CLK_PIC32
 	def_bool COMMON_CLK && MACH_PIC32
-=======
+
 config COMMON_CLK_OXNAS
 	bool "Clock driver for the OXNAS SoC Family"
 	select MFD_SYSCON
 	---help---
 	  Support for the OXNAS SoC Family clocks.
->>>>>>> ef56b79b
 
 source "drivers/clk/bcm/Kconfig"
 source "drivers/clk/hisilicon/Kconfig"
