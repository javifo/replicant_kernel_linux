--- conflicted
+++ resolved
@@ -425,26 +425,16 @@
 		 * FCP4r01 indicates having a combination of
 		 * tm_flags set is invalid.
 		 */
-<<<<<<< HEAD
 		pr_debug("invalid FCP tm_flags %x\n", fcp->fc_tm_flags);
-		ft_send_resp_code(cmd, FCP_CMND_FIELDS_INVALID);
-=======
-		FT_TM_DBG("invalid FCP tm_flags %x\n", fcp->fc_tm_flags);
 		ft_send_resp_code_and_free(cmd, FCP_CMND_FIELDS_INVALID);
->>>>>>> 87045b03
 		return;
 	}
 
 	pr_debug("alloc tm cmd fn %d\n", tm_func);
 	tmr = core_tmr_alloc_req(&cmd->se_cmd, cmd, tm_func);
 	if (!tmr) {
-<<<<<<< HEAD
 		pr_debug("alloc failed\n");
-		ft_send_resp_code(cmd, FCP_TMF_FAILED);
-=======
-		FT_TM_DBG("alloc failed\n");
 		ft_send_resp_code_and_free(cmd, FCP_TMF_FAILED);
->>>>>>> 87045b03
 		return;
 	}
 	cmd->se_cmd.se_tmr_req = tmr;
@@ -683,12 +673,7 @@
 	return;
 
 err:
-<<<<<<< HEAD
-	ft_send_resp_code(cmd, FCP_CMND_FIELDS_INVALID);
-=======
 	ft_send_resp_code_and_free(cmd, FCP_CMND_FIELDS_INVALID);
-	return;
->>>>>>> 87045b03
 }
 
 /*
