--- conflicted
+++ resolved
@@ -338,10 +338,6 @@
 static void mv_otg_update_state(struct mv_otg *mvotg)
 {
 	struct mv_otg_ctrl *otg_ctrl = &mvotg->otg_ctrl;
-<<<<<<< HEAD
-	struct usb_phy *phy = &mvotg->phy;
-=======
->>>>>>> 59343cd7
 	int old_state = mvotg->phy.otg->state;
 
 	switch (old_state) {
