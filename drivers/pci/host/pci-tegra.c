--- conflicted
+++ resolved
@@ -621,22 +621,17 @@
 	if (err < 0)
 		return err;
 
-	pci_ioremap_io(pcie->pio.start, pcie->io.start);
-
 	pci_add_resource_offset(&sys->resources, &pcie->pio, sys->io_offset);
 	pci_add_resource_offset(&sys->resources, &pcie->mem, sys->mem_offset);
 	pci_add_resource_offset(&sys->resources, &pcie->prefetch,
 				sys->mem_offset);
 	pci_add_resource(&sys->resources, &pcie->busn);
 
-<<<<<<< HEAD
 	err = devm_request_pci_bus_resources(pcie->dev, &sys->resources);
 	if (err < 0)
 		return err;
-=======
+
 	pci_remap_iospace(&pcie->pio, pcie->io.start);
->>>>>>> f814430c
-
 	return 1;
 }
 
