--- conflicted
+++ resolved
@@ -1295,7 +1295,6 @@
 			ratesArray[i] = AR5416_MAX_RATE_POWER;
 		if (ratesArray[i] > regulatory->max_power_level)
 			regulatory->max_power_level = ratesArray[i];
-<<<<<<< HEAD
 	}
 
 	if (!test) {
@@ -1324,36 +1323,6 @@
 		break;
 	}
 
-=======
-	}
-
-	if (!test) {
-		i = rate6mb;
-
-		if (IS_CHAN_HT40(chan))
-			i = rateHt40_0;
-		else if (IS_CHAN_HT20(chan))
-			i = rateHt20_0;
-
-		regulatory->max_power_level = ratesArray[i];
-	}
-
-	switch(ar5416_get_ntxchains(ah->txchainmask)) {
-	case 1:
-		break;
-	case 2:
-		regulatory->max_power_level += INCREASE_MAXPOW_BY_TWO_CHAIN;
-		break;
-	case 3:
-		regulatory->max_power_level += INCREASE_MAXPOW_BY_THREE_CHAIN;
-		break;
-	default:
-		ath_print(ath9k_hw_common(ah), ATH_DBG_EEPROM,
-			  "Invalid chainmask configuration\n");
-		break;
-	}
-
->>>>>>> 4f855938
 	if (test)
 		return;
 
