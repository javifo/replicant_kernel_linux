/*
 * Copyright (C) 2016-2017 Netronome Systems, Inc.
 *
 * This software is dual licensed under the GNU General License Version 2,
 * June 1991 as shown in the file COPYING in the top-level directory of this
 * source tree or the BSD 2-Clause License provided below.  You have the
 * option to license this software under the complete terms of either license.
 *
 * The BSD 2-Clause License:
 *
 *     Redistribution and use in source and binary forms, with or
 *     without modification, are permitted provided that the following
 *     conditions are met:
 *
 *      1. Redistributions of source code must retain the above
 *         copyright notice, this list of conditions and the following
 *         disclaimer.
 *
 *      2. Redistributions in binary form must reproduce the above
 *         copyright notice, this list of conditions and the following
 *         disclaimer in the documentation and/or other materials
 *         provided with the distribution.
 *
 * THE SOFTWARE IS PROVIDED "AS IS", WITHOUT WARRANTY OF ANY KIND,
 * EXPRESS OR IMPLIED, INCLUDING BUT NOT LIMITED TO THE WARRANTIES OF
 * MERCHANTABILITY, FITNESS FOR A PARTICULAR PURPOSE AND
 * NONINFRINGEMENT. IN NO EVENT SHALL THE AUTHORS OR COPYRIGHT HOLDERS
 * BE LIABLE FOR ANY CLAIM, DAMAGES OR OTHER LIABILITY, WHETHER IN AN
 * ACTION OF CONTRACT, TORT OR OTHERWISE, ARISING FROM, OUT OF OR IN
 * CONNECTION WITH THE SOFTWARE OR THE USE OR OTHER DEALINGS IN THE
 * SOFTWARE.
 */

#include <linux/bpf.h>
#include <linux/bpf_verifier.h>
#include <linux/kernel.h>
#include <linux/pkt_cls.h>

#include "fw.h"
#include "main.h"

<<<<<<< HEAD
static struct nfp_insn_meta *
=======
#define pr_vlog(env, fmt, ...)	\
	bpf_verifier_log_write(env, "[nfp] " fmt, ##__VA_ARGS__)

struct nfp_insn_meta *
>>>>>>> 661e50bc
nfp_bpf_goto_meta(struct nfp_prog *nfp_prog, struct nfp_insn_meta *meta,
		  unsigned int insn_idx, unsigned int n_insns)
{
	unsigned int forward, backward, i;

	backward = meta->n - insn_idx;
	forward = insn_idx - meta->n;

	if (min(forward, backward) > n_insns - insn_idx - 1) {
		backward = n_insns - insn_idx - 1;
		meta = nfp_prog_last_meta(nfp_prog);
	}
	if (min(forward, backward) > insn_idx && backward > insn_idx) {
		forward = insn_idx;
		meta = nfp_prog_first_meta(nfp_prog);
	}

	if (forward < backward)
		for (i = 0; i < forward; i++)
			meta = nfp_meta_next(meta);
	else
		for (i = 0; i < backward; i++)
			meta = nfp_meta_prev(meta);

	return meta;
}

static void
nfp_record_adjust_head(struct nfp_app_bpf *bpf, struct nfp_prog *nfp_prog,
		       struct nfp_insn_meta *meta,
		       const struct bpf_reg_state *reg2)
{
	unsigned int location =	UINT_MAX;
	int imm;

	/* Datapath usually can give us guarantees on how much adjust head
	 * can be done without the need for any checks.  Optimize the simple
	 * case where there is only one adjust head by a constant.
	 */
	if (reg2->type != SCALAR_VALUE || !tnum_is_const(reg2->var_off))
		goto exit_set_location;
	imm = reg2->var_off.value;
	/* Translator will skip all checks, we need to guarantee min pkt len */
	if (imm > ETH_ZLEN - ETH_HLEN)
		goto exit_set_location;
	if (imm > (int)bpf->adjust_head.guaranteed_add ||
	    imm < -bpf->adjust_head.guaranteed_sub)
		goto exit_set_location;

	if (nfp_prog->adjust_head_location) {
		/* Only one call per program allowed */
		if (nfp_prog->adjust_head_location != meta->n)
			goto exit_set_location;

		if (meta->arg2.var_off.value != imm)
			goto exit_set_location;
	}

	location = meta->n;
exit_set_location:
	nfp_prog->adjust_head_location = location;
}

static int
nfp_bpf_check_call(struct nfp_prog *nfp_prog, struct bpf_verifier_env *env,
		   struct nfp_insn_meta *meta)
{
	const struct bpf_reg_state *reg1 = cur_regs(env) + BPF_REG_1;
	const struct bpf_reg_state *reg2 = cur_regs(env) + BPF_REG_2;
	struct nfp_app_bpf *bpf = nfp_prog->bpf;
	u32 func_id = meta->insn.imm;
	s64 off, old_off;

	switch (func_id) {
	case BPF_FUNC_xdp_adjust_head:
		if (!bpf->adjust_head.off_max) {
			pr_vlog(env, "adjust_head not supported by FW\n");
			return -EOPNOTSUPP;
		}
		if (!(bpf->adjust_head.flags & NFP_BPF_ADJUST_HEAD_NO_META)) {
			pr_vlog(env, "adjust_head: FW requires shifting metadata, not supported by the driver\n");
			return -EOPNOTSUPP;
		}

		nfp_record_adjust_head(bpf, nfp_prog, meta, reg2);
		break;

	case BPF_FUNC_map_lookup_elem:
		if (!bpf->helpers.map_lookup) {
			pr_vlog(env, "map_lookup: not supported by FW\n");
			return -EOPNOTSUPP;
		}
		if (reg2->type != PTR_TO_STACK) {
			pr_vlog(env,
				"map_lookup: unsupported key ptr type %d\n",
				reg2->type);
			return -EOPNOTSUPP;
		}
		if (!tnum_is_const(reg2->var_off)) {
			pr_vlog(env, "map_lookup: variable key pointer\n");
			return -EOPNOTSUPP;
		}

		off = reg2->var_off.value + reg2->off;
		if (-off % 4) {
			pr_vlog(env,
				"map_lookup: unaligned stack pointer %lld\n",
				-off);
			return -EOPNOTSUPP;
		}

		/* Rest of the checks is only if we re-parse the same insn */
		if (!meta->func_id)
			break;

		old_off = meta->arg2.var_off.value + meta->arg2.off;
		meta->arg2_var_off |= off != old_off;

		if (meta->arg1.map_ptr != reg1->map_ptr) {
			pr_vlog(env, "map_lookup: called for different map\n");
			return -EOPNOTSUPP;
		}
		break;
	default:
		pr_vlog(env, "unsupported function id: %d\n", func_id);
		return -EOPNOTSUPP;
	}

	meta->func_id = func_id;
	meta->arg1 = *reg1;
	meta->arg2 = *reg2;

	return 0;
}

static int
nfp_bpf_check_exit(struct nfp_prog *nfp_prog,
		   struct bpf_verifier_env *env)
{
	const struct bpf_reg_state *reg0 = cur_regs(env) + BPF_REG_0;
	u64 imm;

	if (nfp_prog->type == BPF_PROG_TYPE_XDP)
		return 0;

	if (!(reg0->type == SCALAR_VALUE && tnum_is_const(reg0->var_off))) {
		char tn_buf[48];

		tnum_strn(tn_buf, sizeof(tn_buf), reg0->var_off);
		pr_vlog(env, "unsupported exit state: %d, var_off: %s\n",
			reg0->type, tn_buf);
		return -EINVAL;
	}

	imm = reg0->var_off.value;
	if (nfp_prog->type == BPF_PROG_TYPE_SCHED_CLS &&
	    imm <= TC_ACT_REDIRECT &&
	    imm != TC_ACT_SHOT && imm != TC_ACT_STOLEN &&
	    imm != TC_ACT_QUEUED) {
		pr_vlog(env, "unsupported exit state: %d, imm: %llx\n",
			reg0->type, imm);
		return -EINVAL;
	}

	return 0;
}

static int
nfp_bpf_check_stack_access(struct nfp_prog *nfp_prog,
			   struct nfp_insn_meta *meta,
<<<<<<< HEAD
			   const struct bpf_reg_state *reg)
{
	s32 old_off, new_off;

	if (!tnum_is_const(reg->var_off)) {
		pr_info("variable ptr stack access\n");
		return -EINVAL;
	}
=======
			   const struct bpf_reg_state *reg,
			   struct bpf_verifier_env *env)
{
	s32 old_off, new_off;

	if (!tnum_is_const(reg->var_off)) {
		pr_vlog(env, "variable ptr stack access\n");
		return -EINVAL;
	}

	if (meta->ptr.type == NOT_INIT)
		return 0;

	old_off = meta->ptr.off + meta->ptr.var_off.value;
	new_off = reg->off + reg->var_off.value;

	meta->ptr_not_const |= old_off != new_off;

	if (!meta->ptr_not_const)
		return 0;

	if (old_off % 4 == new_off % 4)
		return 0;

	pr_vlog(env, "stack access changed location was:%d is:%d\n",
		old_off, new_off);
	return -EINVAL;
}

static int
nfp_bpf_check_ptr(struct nfp_prog *nfp_prog, struct nfp_insn_meta *meta,
		  struct bpf_verifier_env *env, u8 reg_no)
{
	const struct bpf_reg_state *reg = cur_regs(env) + reg_no;
	int err;

	if (reg->type != PTR_TO_CTX &&
	    reg->type != PTR_TO_STACK &&
	    reg->type != PTR_TO_MAP_VALUE &&
	    reg->type != PTR_TO_PACKET) {
		pr_vlog(env, "unsupported ptr type: %d\n", reg->type);
		return -EINVAL;
	}

	if (reg->type == PTR_TO_STACK) {
		err = nfp_bpf_check_stack_access(nfp_prog, meta, reg, env);
		if (err)
			return err;
	}

	if (reg->type == PTR_TO_MAP_VALUE) {
		if (is_mbpf_store(meta)) {
			pr_vlog(env, "map writes not supported\n");
			return -EOPNOTSUPP;
		}
	}

	if (meta->ptr.type != NOT_INIT && meta->ptr.type != reg->type) {
		pr_vlog(env, "ptr type changed for instruction %d -> %d\n",
			meta->ptr.type, reg->type);
		return -EINVAL;
	}

	meta->ptr = *reg;
>>>>>>> 661e50bc

	if (meta->ptr.type == NOT_INIT)
		return 0;

	old_off = meta->ptr.off + meta->ptr.var_off.value;
	new_off = reg->off + reg->var_off.value;

	meta->ptr_not_const |= old_off != new_off;

	if (!meta->ptr_not_const)
		return 0;

	if (old_off % 4 == new_off % 4)
		return 0;

	pr_info("stack access changed location was:%d is:%d\n",
		old_off, new_off);
	return -EINVAL;
}

static int
nfp_bpf_check_ptr(struct nfp_prog *nfp_prog, struct nfp_insn_meta *meta,
		  struct bpf_verifier_env *env, u8 reg_no)
{
<<<<<<< HEAD
	const struct bpf_reg_state *reg = cur_regs(env) + reg_no;
	int err;

	if (reg->type != PTR_TO_CTX &&
	    reg->type != PTR_TO_STACK &&
	    reg->type != PTR_TO_PACKET) {
		pr_info("unsupported ptr type: %d\n", reg->type);
		return -EINVAL;
	}

	if (reg->type == PTR_TO_STACK) {
		err = nfp_bpf_check_stack_access(nfp_prog, meta, reg);
		if (err)
			return err;
	}

	if (meta->ptr.type != NOT_INIT && meta->ptr.type != reg->type) {
		pr_info("ptr type changed for instruction %d -> %d\n",
			meta->ptr.type, reg->type);
		return -EINVAL;
	}

	meta->ptr = *reg;

	return 0;
}

static int
nfp_verify_insn(struct bpf_verifier_env *env, int insn_idx, int prev_insn_idx)
{
	struct nfp_prog *nfp_prog = env->prog->aux->offload->dev_priv;
	struct nfp_insn_meta *meta = nfp_prog->verifier_meta;

	meta = nfp_bpf_goto_meta(nfp_prog, meta, insn_idx, env->prog->len);
	nfp_prog->verifier_meta = meta;

=======
	struct nfp_prog *nfp_prog = env->prog->aux->offload->dev_priv;
	struct nfp_insn_meta *meta = nfp_prog->verifier_meta;

	meta = nfp_bpf_goto_meta(nfp_prog, meta, insn_idx, env->prog->len);
	nfp_prog->verifier_meta = meta;

	if (!nfp_bpf_supported_opcode(meta->insn.code)) {
		pr_vlog(env, "instruction %#02x not supported\n",
			meta->insn.code);
		return -EINVAL;
	}

>>>>>>> 661e50bc
	if (meta->insn.src_reg >= MAX_BPF_REG ||
	    meta->insn.dst_reg >= MAX_BPF_REG) {
		pr_vlog(env, "program uses extended registers - jit hardening?\n");
		return -EINVAL;
	}

	if (meta->insn.code == (BPF_JMP | BPF_CALL))
		return nfp_bpf_check_call(nfp_prog, env, meta);
	if (meta->insn.code == (BPF_JMP | BPF_EXIT))
		return nfp_bpf_check_exit(nfp_prog, env);

<<<<<<< HEAD
	if ((meta->insn.code & ~BPF_SIZE_MASK) == (BPF_LDX | BPF_MEM))
		return nfp_bpf_check_ptr(nfp_prog, meta, env,
					 meta->insn.src_reg);
	if ((meta->insn.code & ~BPF_SIZE_MASK) == (BPF_STX | BPF_MEM))
=======
	if (is_mbpf_load(meta))
		return nfp_bpf_check_ptr(nfp_prog, meta, env,
					 meta->insn.src_reg);
	if (is_mbpf_store(meta))
>>>>>>> 661e50bc
		return nfp_bpf_check_ptr(nfp_prog, meta, env,
					 meta->insn.dst_reg);

	return 0;
}

<<<<<<< HEAD
const struct bpf_ext_analyzer_ops nfp_bpf_analyzer_ops = {
=======
const struct bpf_prog_offload_ops nfp_bpf_analyzer_ops = {
>>>>>>> 661e50bc
	.insn_hook = nfp_verify_insn,
};<|MERGE_RESOLUTION|>--- conflicted
+++ resolved
@@ -39,14 +39,10 @@
 #include "fw.h"
 #include "main.h"
 
-<<<<<<< HEAD
-static struct nfp_insn_meta *
-=======
 #define pr_vlog(env, fmt, ...)	\
 	bpf_verifier_log_write(env, "[nfp] " fmt, ##__VA_ARGS__)
 
 struct nfp_insn_meta *
->>>>>>> 661e50bc
 nfp_bpf_goto_meta(struct nfp_prog *nfp_prog, struct nfp_insn_meta *meta,
 		  unsigned int insn_idx, unsigned int n_insns)
 {
@@ -217,16 +213,6 @@
 static int
 nfp_bpf_check_stack_access(struct nfp_prog *nfp_prog,
 			   struct nfp_insn_meta *meta,
-<<<<<<< HEAD
-			   const struct bpf_reg_state *reg)
-{
-	s32 old_off, new_off;
-
-	if (!tnum_is_const(reg->var_off)) {
-		pr_info("variable ptr stack access\n");
-		return -EINVAL;
-	}
-=======
 			   const struct bpf_reg_state *reg,
 			   struct bpf_verifier_env *env)
 {
@@ -291,55 +277,6 @@
 	}
 
 	meta->ptr = *reg;
->>>>>>> 661e50bc
-
-	if (meta->ptr.type == NOT_INIT)
-		return 0;
-
-	old_off = meta->ptr.off + meta->ptr.var_off.value;
-	new_off = reg->off + reg->var_off.value;
-
-	meta->ptr_not_const |= old_off != new_off;
-
-	if (!meta->ptr_not_const)
-		return 0;
-
-	if (old_off % 4 == new_off % 4)
-		return 0;
-
-	pr_info("stack access changed location was:%d is:%d\n",
-		old_off, new_off);
-	return -EINVAL;
-}
-
-static int
-nfp_bpf_check_ptr(struct nfp_prog *nfp_prog, struct nfp_insn_meta *meta,
-		  struct bpf_verifier_env *env, u8 reg_no)
-{
-<<<<<<< HEAD
-	const struct bpf_reg_state *reg = cur_regs(env) + reg_no;
-	int err;
-
-	if (reg->type != PTR_TO_CTX &&
-	    reg->type != PTR_TO_STACK &&
-	    reg->type != PTR_TO_PACKET) {
-		pr_info("unsupported ptr type: %d\n", reg->type);
-		return -EINVAL;
-	}
-
-	if (reg->type == PTR_TO_STACK) {
-		err = nfp_bpf_check_stack_access(nfp_prog, meta, reg);
-		if (err)
-			return err;
-	}
-
-	if (meta->ptr.type != NOT_INIT && meta->ptr.type != reg->type) {
-		pr_info("ptr type changed for instruction %d -> %d\n",
-			meta->ptr.type, reg->type);
-		return -EINVAL;
-	}
-
-	meta->ptr = *reg;
 
 	return 0;
 }
@@ -347,13 +284,6 @@
 static int
 nfp_verify_insn(struct bpf_verifier_env *env, int insn_idx, int prev_insn_idx)
 {
-	struct nfp_prog *nfp_prog = env->prog->aux->offload->dev_priv;
-	struct nfp_insn_meta *meta = nfp_prog->verifier_meta;
-
-	meta = nfp_bpf_goto_meta(nfp_prog, meta, insn_idx, env->prog->len);
-	nfp_prog->verifier_meta = meta;
-
-=======
 	struct nfp_prog *nfp_prog = env->prog->aux->offload->dev_priv;
 	struct nfp_insn_meta *meta = nfp_prog->verifier_meta;
 
@@ -366,7 +296,6 @@
 		return -EINVAL;
 	}
 
->>>>>>> 661e50bc
 	if (meta->insn.src_reg >= MAX_BPF_REG ||
 	    meta->insn.dst_reg >= MAX_BPF_REG) {
 		pr_vlog(env, "program uses extended registers - jit hardening?\n");
@@ -378,27 +307,16 @@
 	if (meta->insn.code == (BPF_JMP | BPF_EXIT))
 		return nfp_bpf_check_exit(nfp_prog, env);
 
-<<<<<<< HEAD
-	if ((meta->insn.code & ~BPF_SIZE_MASK) == (BPF_LDX | BPF_MEM))
-		return nfp_bpf_check_ptr(nfp_prog, meta, env,
-					 meta->insn.src_reg);
-	if ((meta->insn.code & ~BPF_SIZE_MASK) == (BPF_STX | BPF_MEM))
-=======
 	if (is_mbpf_load(meta))
 		return nfp_bpf_check_ptr(nfp_prog, meta, env,
 					 meta->insn.src_reg);
 	if (is_mbpf_store(meta))
->>>>>>> 661e50bc
 		return nfp_bpf_check_ptr(nfp_prog, meta, env,
 					 meta->insn.dst_reg);
 
 	return 0;
 }
 
-<<<<<<< HEAD
-const struct bpf_ext_analyzer_ops nfp_bpf_analyzer_ops = {
-=======
 const struct bpf_prog_offload_ops nfp_bpf_analyzer_ops = {
->>>>>>> 661e50bc
 	.insn_hook = nfp_verify_insn,
 };